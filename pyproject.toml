[build-system]
requires = ["setuptools>=64", "setuptools_scm[toml]>=6.2"]
build-backend = "setuptools.build_meta"

[project]
name = "bluesky"
classifiers = [
    "Development Status :: 3 - Alpha",
    "License :: OSI Approved :: Apache Software License",
    "Programming Language :: Python :: 3.8",
    "Programming Language :: Python :: 3.9",
    "Programming Language :: Python :: 3.10",
    "Programming Language :: Python :: 3.11",
    "Programming Language :: Python :: 3.12",
]
description = "Experiment specification & orchestration."
dependencies = [
    "cycler",
    "event-model>=1.19.8",
    "historydict",
    "msgpack",
    "msgpack-numpy",
    "numpy",
<<<<<<< HEAD
    "opentelemetry-api",
    "super_state_machine",
=======
>>>>>>> e0a230ce
    "toolz",
    "tqdm>=4.44",
    "typing-extensions>=4.0.0;python_version<'3.11'",
    "dataclasses;python_version<'3.7'",
    "zict<3.0.0",
]
dynamic = ["version"]
license.file = "LICENSE"
readme = "README.md"
requires-python = ">=3.8"

[project.optional-dependencies]
dev = [
    "attrs",
    "cloudpickle",
    "copier",
    "coverage",
    "databroker",
    "doct",
    "doctr",
    "flake8",
    "ipython",
    "ipywidgets",
    "jinja2",
    "lmfit",
    "matplotlib >=3.5.0",
    "mongoquery",
    "mypy",
    "myst-parser",
    "networkx",
    "numpydoc",
    "ophyd",
    "pandas",
    "pickleshare",
    "pipdeptree",
    "pre-commit",
    "pydata-sphinx-theme>=0.12",
    "pyepics",
    "pyqt5",
    "pytest",
    "pytest-cov",
    "pytest-faulthandler",
    "pyyaml",
    "pyzmq",
    "requests",
    "ruff",
    "scikit-image",
    "scipy",
    "sphinx<7.3",
    "sphinx-autobuild",
    "sphinx-copybutton",
    "sphinx-design",
    "sphinx_rtd_theme",
    "streamz",
    # These suitcases are test deps of databroker which we need to access
    # databroker fixtures.
    "suitcase-jsonl",
    "suitcase-mongo",
    "suitcase-msgpack",
    "tifffile",
    "tox-direct",
    "types-mock",
    "vendoring",
]
ipython = ["ipython"]
zmq = ["pyzmq"]
common = ["ophyd", "databroker"]
tools = ["doct", "lmfit", "tifffile", "historydict"]
streamz = ["streamz"]
plotting = ["matplotlib"]
cmd = ["colorama"]
olog = ["jinja2"]
all = ["bluesky[dev,ipython,zmq,common,tools,streamz,plotting,cmd,olog]"]

[project.scripts]
bluesky-0MQ-proxy = "bluesky.commandline.zmq_proxy:main"

[project.urls]
GitHub = "https://github.com/bluesky/bluesky"

[[project.authors]] # Further authors may be added by duplicating this section
name = "danielballan"


[tool.setuptools_scm]
write_to = "src/bluesky/_version.py"

[tool.mypy]
ignore_missing_imports = true # Ignore missing stubs in imported modules
exclude = ["src/bluesky/_vendor/"]

[tool.pytest.ini_options]
# Run pytest with all our checkers, and don't spam us with massive tracebacks on error
# Don't collect the interactive directory which is intended for manual execution
addopts = """
    --tb=native -vv --doctest-modules --doctest-glob="*.rst" --ignore src/bluesky/tests/interactive
    """
# https://iscinumpy.gitlab.io/post/bound-version-constraints/#watch-for-warnings
filterwarnings = [
    "error",
    "ignore::PendingDeprecationWarning",
    "ignore::UserWarning",
    "ignore::DeprecationWarning",
]
# Doctest python code in docs, python code in src docstrings, test functions in tests
testpaths = "src/bluesky/tests"

[tool.coverage.run]
data_file = "/tmp/bluesky.coverage"

[tool.coverage.report]
exclude_lines = ["if __name__ == '__main__':"]

[tool.coverage.paths]
# Tests are run from installed location, map back to the src directory
source = ["src", "**/site-packages/"]

# tox must currently be configured via an embedded ini string
# See: https://github.com/tox-dev/tox/issues/999
[tool.tox]
legacy_tox_ini = """
[tox]
skipsdist=True

[testenv:{pre-commit,type-checking,tests,docs}]
# Don't create a virtualenv for the command, requires tox-direct plugin
direct = True
passenv = *
allowlist_externals =
    pytest
    pre-commit
    mypy
    sphinx-build
    sphinx-autobuild
commands =
    pre-commit: pre-commit run --all-files {posargs}
    type-checking: mypy src {posargs}
    tests: pytest --cov=bluesky --cov-report term --cov-report xml:cov.xml {posargs}
    docs: sphinx-{posargs:build -EW --keep-going} -T docs build/html
"""

[tool.ruff]
src = ["src", "tests"]
line-length = 115
lint.select = [
    "B",  # flake8-bugbear - https://docs.astral.sh/ruff/rules/#flake8-bugbear-b
    "C4", # flake8-comprehensions - https://docs.astral.sh/ruff/rules/#flake8-comprehensions-c4
    "E",  # pycodestyle errors - https://docs.astral.sh/ruff/rules/#error-e
    "F",  # pyflakes rules - https://docs.astral.sh/ruff/rules/#pyflakes-f
    "W",  # pycodestyle warnings - https://docs.astral.sh/ruff/rules/#warning-w
    "I",  # isort - https://docs.astral.sh/ruff/rules/#isort-i
    "UP", # pyupgrade - https://docs.astral.sh/ruff/rules/#pyupgrade-up
]
exclude = [
    "docs/source/conf.py",
    "docs/source/examples",
    "src/bluesky/_vendor"
]

[tool.vendoring]
destination = "src/bluesky/_vendor/"
requirements = "src/bluesky/_vendor/vendor.txt"
namespace = "bluesky._vendor"
protected-files = ["__init__.py", "README.rst", "vendor.txt"]

[tool.vendoring.license.fallback-urls]
super_state_machine = "https://github.com/beregond/super_state_machine/blob/master/LICENSE"<|MERGE_RESOLUTION|>--- conflicted
+++ resolved
@@ -21,11 +21,7 @@
     "msgpack",
     "msgpack-numpy",
     "numpy",
-<<<<<<< HEAD
     "opentelemetry-api",
-    "super_state_machine",
-=======
->>>>>>> e0a230ce
     "toolz",
     "tqdm>=4.44",
     "typing-extensions>=4.0.0;python_version<'3.11'",
