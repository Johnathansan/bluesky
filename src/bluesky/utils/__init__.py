import abc
import asyncio
import collections.abc
import datetime
import inspect
import itertools
import operator
import os
import signal
import sys
import threading
import time
import types
import uuid
import warnings
from collections import namedtuple
from collections.abc import Iterable
from functools import partial, reduce, wraps
from inspect import Parameter, Signature
from typing import (
    Any,
    AsyncIterable,
    AsyncIterator,
    Callable,
    Dict,
    List,
    Optional,
    Tuple,
    Type,
    Union,
)
from weakref import WeakKeyDictionary, ref

import msgpack
import msgpack_numpy
import numpy as np
import zict
from cycler import cycler
from super_state_machine.errors import TransitionError
from tqdm import tqdm
from tqdm.utils import _screen_shape_wrapper, _term_move_up, _unicode

from bluesky.protocols import (
    Asset,
    HasHints,
    HasParent,
    Hints,
    Movable,
    Readable,
    StreamAsset,
    SyncOrAsync,
    SyncOrAsyncIterator,
    T,
    WritesExternalAssets,
    WritesStreamAssets,
    check_supports,
)

try:
    # cytools is a drop-in replacement for toolz, implemented in Cython
    from cytools import groupby
except ImportError:
    from toolz import groupby


class Msg(namedtuple("Msg_base", ["command", "obj", "args", "kwargs", "run"])):
    """Namedtuple sub-class to encapsulate a message from the plan to the RE.

    This class provides 3 key features:

    1. dot access to the contents
    2. default values and a variadic signature for args / kwargs
    3. a nice repr
    """

    __slots__ = ()

    def __new__(cls, command, obj=None, *args, run=None, **kwargs):
        return super(Msg, cls).__new__(
            cls, command, obj, args, kwargs, run
        )  # noqa: UP008

    def __repr__(self):
        return (
            f"Msg({self.command!r}, obj={self.obj!r}, "
            f"args={self.args}, kwargs={self.kwargs}, run={self.run!r})"
        )


class RunEngineControlException(Exception):
    """Exception for signaling within the RunEngine."""


class RequestAbort(RunEngineControlException):
    """Request that the current run be aborted."""

    exit_status = "abort"


class RequestStop(RunEngineControlException):
    """Request that the current run be stopped and marked successful."""

    exit_status = "success"


class RunEngineInterrupted(Exception):
    pass


class NoReplayAllowed(Exception):
    pass


class IllegalMessageSequence(Exception):
    pass


class FailedPause(Exception):
    pass


class FailedStatus(Exception):
    """Exception to be raised if a SatusBase object reports done but failed"""


class InvalidCommand(KeyError):
    pass


class PlanHalt(GeneratorExit):
    pass


class RampFail(RuntimeError): ...


PLAN_TYPES: Tuple[Type, ...] = (types.GeneratorType,)
try:
    from types import CoroutineType
except ImportError:
    # < py35
    pass
else:
    PLAN_TYPES = PLAN_TYPES + (CoroutineType,)
    del CoroutineType


def ensure_generator(plan):
    """
    Ensure that the input is a generator.

    Parameters
    ----------
    plan : iterable or iterator

    Returns
    -------
    gen : coroutine
    """
    if isinstance(plan, Msg):
        return single_gen(plan)
    gen = iter(plan)  # no-op on generators; needed for classes
    if not isinstance(gen, PLAN_TYPES):
        # If plan does not support .send, we must wrap it in a generator.
        gen = (msg for msg in gen)

    return gen


def single_gen(msg):
    """Turn a single message into a plan

    If ``lambda x: yield x`` were valid Python, this would be equivalent.
    In Python 3.6 or 3.7 we might get lambda generators.

    Parameters
    ----------
    msg : Msg
        a single message

    Yields
    ------
    msg : Msg
        the input message
    """
    return (yield msg)


class SignalHandler:
    """Context manager for signal handing

    If multiple signals come in quickly, they may not all be seen, quoting
    the libc manual:

      Remember that if there is a particular signal pending for your
      process, additional signals of that same type that arrive in the
      meantime might be discarded. For example, if a SIGINT signal is
      pending when another SIGINT signal arrives, your program will
      probably only see one of them when you unblock this signal.

    https://www.gnu.org/software/libc/manual/html_node/Checking-for-Pending-Signals.html
    """

    def __init__(self, sig, log=None):
        self.sig = sig
        self.interrupted = False
        self.count = 0
        self.log = log

    def __enter__(self):
        self.interrupted = False
        self.released = False
        self.count = 0

        self.original_handler = signal.getsignal(self.sig)

        def handler(signum, frame):
            self.interrupted = True
            self.count += 1
            if self.log is not None:
                self.log.debug("SignalHandler caught SIGINT; count is %r", self.count)
            if self.count > 10:
                orig_func = self.original_handler
                self.release()
                orig_func(signum, frame)

            self.handle_signals()

        signal.signal(self.sig, handler)
        return self

    def __exit__(self, type, value, tb):
        self.release()

    def release(self):
        if self.released:
            return False
        signal.signal(self.sig, self.original_handler)
        self.released = True
        return True

    def handle_signals(self): ...


class SigintHandler(SignalHandler):
    def __init__(self, RE):
        super().__init__(signal.SIGINT, log=RE.log)
        self.RE = RE
        self.last_sigint_time = None  # time most recent SIGINT was processed

    def __enter__(self):
        return super().__enter__()

    def handle_signals(self):
        # Check for pause requests from keyboard.
        # TODO, there is a possible race condition between the two
        # pauses here
        if self.RE.state.is_running and (not self.RE._interrupted):
            if (
                self.last_sigint_time is None
                or time.time() - self.last_sigint_time > 10
            ):
                # reset the counter to 1
                # It's been 10 seconds since the last SIGINT. Reset.
                self.count = 1
                if self.last_sigint_time is not None:
<<<<<<< HEAD
                    self.log.debug(
                        "It has been 10 seconds since the last SIGINT. Resetting SIGINT handler."
                    )
=======
                    self.log.debug("It has been 10 seconds since the last SIGINT. Resetting SIGINT handler.")

>>>>>>> 5df94da7
                # weeee push these to threads to not block the main thread
                def maybe_defer_pause():
                    try:
                        self.RE.request_pause(True)
                    except TransitionError:
                        ...

                threading.Thread(target=maybe_defer_pause).start()
                print(
                    "A 'deferred pause' has been requested. The "
                    "RunEngine will pause at the next checkpoint. "
                    "To pause immediately, hit Ctrl+C again in the "
                    "next 10 seconds."
                )

                self.last_sigint_time = time.time()
            elif self.count == 2:
                print("trying a second time")
                # - Ctrl-C twice within 10 seconds -> hard pause
                self.log.debug(
                    "RunEngine detected two SIGINTs. A hard pause will be requested."
                )

                # weeee push these to threads to not block the main thread
                def maybe_prompt_pause():
                    try:
                        self.RE.request_pause(False)
                    except TransitionError:
                        ...

                threading.Thread(target=maybe_prompt_pause).start()
            self.last_sigint_time = time.time()


class CallbackRegistry:
    """
    See matplotlib.cbook.CallbackRegistry. This is a simplified since
    ``bluesky`` is python3.4+ only!
    """

    def __init__(self, ignore_exceptions=False, allowed_sigs=None):
        self.ignore_exceptions = ignore_exceptions
        self.allowed_sigs = allowed_sigs
        self.callbacks = dict()  # noqa: C408
        self._cid = 0
        self._func_cid_map = {}

    def __getstate__(self):
        # We cannot currently pickle the callables in the registry, so
        # return an empty dictionary.
        return {}

    def __setstate__(self, state):
        # re-initialise an empty callback registry
        self.__init__()

    def connect(self, sig, func):
        """Register ``func`` to be called when ``sig`` is generated

        Parameters
        ----------
        sig
        func

        Returns
        -------
        cid : int
            The callback index. To be used with ``disconnect`` to deregister
            ``func`` so that it will no longer be called when ``sig`` is
            generated
        """
        if self.allowed_sigs is not None:
            if sig not in self.allowed_sigs:
                raise ValueError(f"Allowed signals are {self.allowed_sigs}")
        self._func_cid_map.setdefault(sig, WeakKeyDictionary())
        # Note proxy not needed in python 3.
        # TODO rewrite this when support for python2.x gets dropped.
        # Following discussion with TC: weakref.WeakMethod can not be used to
        #   replace the custom 'BoundMethodProxy', because it does not accept
        #   the 'destroy callback' as a parameter. The 'destroy callback' is
        #   necessary to automatically unsubscribe CB registry from the callback
        #   when the class object is destroyed and this is the main purpose of
        #   BoundMethodProxy.
        proxy = _BoundMethodProxy(func)
        if proxy in self._func_cid_map[sig]:
            return self._func_cid_map[sig][proxy]

        proxy.add_destroy_callback(self._remove_proxy)
        self._cid += 1
        cid = self._cid
        self._func_cid_map[sig][proxy] = cid
        self.callbacks.setdefault(sig, dict())  # noqa: C408
        self.callbacks[sig][cid] = proxy
        return cid

    def _remove_proxy(self, proxy):
        # need the list because `del self._func_cid_map[sig]` mutates the dict
        for sig, proxies in list(self._func_cid_map.items()):
            try:
                # Here we need to delete the last reference to proxy (in 'self.callbacks[sig]')
                #   The respective entries in 'self._func_cid_map' are deleted automatically,
                #   since 'self._func_cid_map[sig]' entries are WeakKeyDictionary objects.
                del self.callbacks[sig][proxies[proxy]]
            except KeyError:
                pass

            # Remove dictionary items for signals with no assigned callbacks
            if len(self.callbacks[sig]) == 0:
                del self.callbacks[sig]
                del self._func_cid_map[sig]

    def disconnect(self, cid):
        """Disconnect the callback registered with callback id *cid*

        Parameters
        ----------
        cid : int
            The callback index and return value from ``connect``
        """
        for eventname, callbackd in self.callbacks.items():  # noqa: B007
            try:
                # This may or may not remove entries in 'self._func_cid_map'.
                del callbackd[cid]
            except KeyError:
                continue
            else:
                # Look for cid in 'self._func_cid_map' as well. It may still be there.
                for sig, functions in self._func_cid_map.items():  # noqa: B007
                    for function, value in list(functions.items()):
                        if value == cid:
                            del functions[function]
                return

    def process(self, sig, *args, **kwargs):
        """Process ``sig``

        All of the functions registered to receive callbacks on ``sig``
        will be called with ``args`` and ``kwargs``

        Parameters
        ----------
        sig
        args
        kwargs
        """
        if self.allowed_sigs is not None:
            if sig not in self.allowed_sigs:
                raise ValueError(f"Allowed signals are {self.allowed_sigs}")
        exceptions = []
        if sig in self.callbacks:
            for cid, func in list(self.callbacks[sig].items()):  # noqa: B007
                try:
                    func(*args, **kwargs)
                except ReferenceError:
                    self._remove_proxy(func)
                except Exception as e:
                    if self.ignore_exceptions:
                        exceptions.append((e, sys.exc_info()[2]))
                    else:
                        raise
        return exceptions


class _BoundMethodProxy:
    """
    Our own proxy object which enables weak references to bound and unbound
    methods and arbitrary callables. Pulls information about the function,
    class, and instance out of a bound method. Stores a weak reference to the
    instance to support garbage collection.
    @organization: IBM Corporation
    @copyright: Copyright (c) 2005, 2006 IBM Corporation
    @license: The BSD License
    Minor bugfixes by Michael Droettboom
    """

    def __init__(self, cb):
        self._hash = hash(cb)
        self._destroy_callbacks = []
        try:
            # This branch is successful if 'cb' bound method and class method,
            #   but destroy_callback mechanism works only for bound methods,
            #   since cb.__self__ points to class instance only for
            #   bound methods, not for class methods. Therefore destroy_callback
            #   will not be called for class methods.
            try:
                self.inst = ref(cb.__self__, self._destroy)
            except TypeError:
                self.inst = None
            self.func = cb.__func__
            self.klass = cb.__self__.__class__

        except AttributeError:
            # 'cb' is a function, callable object or static method.
            # No weak reference is created, strong reference is stored instead.
            self.inst = None
            self.func = cb
            self.klass = None

    def add_destroy_callback(self, callback):
        self._destroy_callbacks.append(_BoundMethodProxy(callback))

    def _destroy(self, wk):
        for callback in self._destroy_callbacks:
            try:
                callback(self)
            except ReferenceError:
                pass

    def __getstate__(self):
        d = self.__dict__.copy()
        # de-weak reference inst
        inst = d["inst"]
        if inst is not None:
            d["inst"] = inst()
        return d

    def __setstate__(self, statedict):
        self.__dict__ = statedict
        inst = statedict["inst"]
        # turn inst back into a weakref
        if inst is not None:
            self.inst = ref(inst)

    def __call__(self, *args, **kwargs):
        """
        Proxy for a call to the weak referenced object. Take
        arbitrary params to pass to the callable.
        Raises `ReferenceError`: When the weak reference refers to
        a dead object
        """
        if self.inst is not None and self.inst() is None:
            raise ReferenceError
        elif self.inst is not None:
            # build a new instance method with a strong reference to the
            # instance

            mtd = types.MethodType(self.func, self.inst())

        else:
            # not a bound method, just return the func
            mtd = self.func
        # invoke the callable and return the result
        return mtd(*args, **kwargs)

    def __eq__(self, other):
        """
        Compare the held function and instance with that held by
        another proxy.
        """
        try:
            if self.inst is None:
                return self.func == other.func and other.inst is None
            else:
                return self.func == other.func and self.inst() == other.inst()
        except Exception:
            return False

    def __ne__(self, other):
        """
        Inverse of __eq__.
        """
        return not self.__eq__(other)

    def __hash__(self):
        return self._hash


# The following two code blocks are adapted from David Beazley's
# 'Python 3 Metaprogramming' https://www.youtube.com/watch?v=sPiWg5jSoZI


class StructMeta(type):
    def __new__(cls, name, bases, clsdict):
        clsobj = super().__new__(cls, name, bases, clsdict)
        args_params = [
            Parameter(name, Parameter.POSITIONAL_OR_KEYWORD) for name in clsobj._fields
        ]
        kwargs_params = [
            Parameter(name, Parameter.KEYWORD_ONLY, default=None) for name in ["md"]
        ]
        sig = Signature(args_params + kwargs_params)
        clsobj.__signature__ = sig
        return clsobj


class Struct(metaclass=StructMeta):
    "The _fields of any subclass become its attritubes and __init__ args."

    _fields: List[str] = []

    def __init__(self, *args, **kwargs):
        # Now bind default values of optional arguments.
        # If it seems like there should be a cleaner way to do this, see
        # http://bugs.python.org/msg221104
        bound = self.__signature__.bind(*args, **kwargs)
        for name, param in self.__signature__.parameters.items():
            if name not in bound.arguments and param.default is not inspect._empty:
                bound.arguments[name] = param.default
        for name, val in bound.arguments.items():
            setattr(self, name, val)
        self.flyers = []

    def set(self, **kwargs):
        "Update attributes as keyword arguments."
        for attr, val in kwargs.items():
            setattr(self, attr, val)


SUBS_NAMES = ["all", "start", "stop", "event", "descriptor"]


def normalize_subs_input(subs):
    "Accept a callable, a list, or a dict. Normalize to a dict of lists."
    normalized = {name: [] for name in SUBS_NAMES}
    if subs is None:
        pass
    elif callable(subs):
        normalized["all"].append(subs)
    elif hasattr(subs, "items"):
        for key, funcs in list(subs.items()):
            if key not in SUBS_NAMES:
                raise KeyError(f"Keys must be one of {SUBS_NAMES!r:0}")
            if callable(funcs):
                normalized[key].append(funcs)
            else:
                normalized[key].extend(funcs)
    elif isinstance(subs, Iterable):
        normalized["all"].extend(subs)
    else:
        raise ValueError(
            "Subscriptions should be a callable, a list of "
            "callables, or a dictionary mapping subscription "
            "names to lists of callables."
        )
    # Validates that all entries are callables.
    for name, funcs in normalized.items():  # noqa: B007
        for func in funcs:
            if not callable(func):
                raise ValueError(
                    "subs values must be functions or lists of functions. The offending entry is\n "
                    f"{func}"
                )
    return normalized


class DefaultSubs:
    """a class-level descriptor"""

    def __init__(self, default=None):
        self._value = normalize_subs_input(default)

    def __get__(self, instance, owner):
        return self._value

    def __set__(self, instance, value):
        self._value = normalize_subs_input(value)


class Subs:
    """a 'reusable' property"""

    def __init__(self, default=None):
        self.default = normalize_subs_input(default)
        self.data = WeakKeyDictionary()

    def __get__(self, instance, owner):
        return self.data.get(instance, self.default)

    def __set__(self, instance, value):
        self.data[instance] = normalize_subs_input(value)


def snake_cyclers(cyclers, snake_booleans):
    """
    Combine cyclers with a 'snaking' back-and-forth order.

    Parameters
    ----------
    cyclers : cycler.Cycler
        or any iterable that yields dictionaries of lists
    snake_booleans : list
        a list of the same length as cyclers indicating whether each cycler
        should 'snake' (True) or not (False). Note that the first boolean
        does not make a difference because the first (slowest) dimension
        does not repeat.

    Returns
    -------
    result : cycler
    """
    if len(cyclers) != len(snake_booleans):
        raise ValueError("number of cyclers does not match number of booleans")
    if not any(snake_booleans[1:]):
        return reduce(operator.mul, cyclers)
    lengths = []
    new_cyclers = []
    for c in cyclers:
        lengths.append(len(c))
    total_length = np.prod(lengths)
    for i, (c, snake) in enumerate(zip(cyclers, snake_booleans)):
        num_tiles = np.product(lengths[:i])
        num_repeats = np.product(lengths[i + 1 :])
        for k, v in c._transpose().items():
            if snake:
                v = v + v[::-1]
            v2 = np.tile(np.repeat(v, num_repeats), num_tiles)
            expanded = v2[:total_length]
            new_cyclers.append(cycler(k, expanded))
    return reduce(operator.add, new_cyclers)


def first_key_heuristic(device):
    """
    Get the fully-qualified data key for the first entry in describe().

    This will raise is that entry's `describe()` method does not return a
    dictionary with exactly one key.
    """
    return next(iter(device.describe()))


def ancestry(obj):
    """
    List self, parent, grandparent, ... back to ultimate ancestor.

    Parameters
    ----------
    obj : object
        must have a `parent` attribute

    Returns
    -------
    ancestry : list
        list of objects, starting with obj and tracing parents recursively
    """
    ancestry = []
    ancestor = obj
    while True:
        ancestry.append(ancestor)
        if ancestor.parent is None:
            return ancestry
        ancestor = ancestor.parent


def root_ancestor(obj):
    """
    Traverse ancestry to obtain root ancestor.

    Parameters
    ----------
    obj : object
        must have a `parent` attribute

    Returns
    -------
    root : object
    """
    return ancestry(obj)[-1]


def share_ancestor(obj1, obj2):
    """
    Check whether obj1 and obj2 have a common ancestor.

    Parameters
    ----------
    obj1 : object
        must have a `parent` attribute
    obj2 : object
        must have a `parent` attribute

    Returns
    -------
    result : boolean
    """
    return ancestry(obj1)[-1] is ancestry(obj2)[-1]


def separate_devices(devices):
    """
    Filter out elements that have other elements as their ancestors.

    If A is an ancestor of B, [A, B, C] -> [A, C].

    Paremeters
    ----------
    devices : list
        All elements must have a `parent` attribute.

    Returns
    -------
    result : list
        subset of input, with order retained
    """
    result = []
    for det in devices:
        for existing_det in result[:]:
            if existing_det in ancestry(det):
                # known issue: here we assume that det is in the read_attrs
                # of existing_det -- to be addressed after plans.py refactor
                break
            elif det in ancestry(existing_det):
                # existing_det is redundant; use det in its place
                result.remove(existing_det)
        else:
            result.append(det)
    return result


def all_safe_rewind(devices):
    """If all devices can have their trigger method re-run on resume.

    Parameters
    ----------
    devices : list
        List of devices

    Returns
    -------
    safe_rewind : bool
       If all the device can safely re-triggered
    """
    for d in devices:
        if hasattr(d, "rewindable"):
            rewindable = d.rewindable.get()
            if not rewindable:
                return False
    return True


class PersistentDict(collections.abc.MutableMapping):
    """
    A MutableMapping which syncs it contents to disk.

    The contents are stored as msgpack-serialized files, with one file per item
    in the mapping.

    Note that when an item is *mutated* it is not immediately synced:

    >>> d['sample'] = {"color": "red"}  # immediately synced
    >>> d['sample']['shape'] = 'bar'  # not immediately synced

    but that the full contents are synced to disk when the PersistentDict
    instance is garbage collected.
    """

    def __init__(self, directory):
        self._directory = directory
        self._file = zict.File(directory)
        self._func = zict.Func(self._dump, self._load, self._file)
        self._cache = {}
        self.reload()

        # Similar to flush() or _do_update(), but without reference to self
        # to avoid circular reference preventing collection.
        # NOTE: This still doesn't guarantee call on delete or gc.collect()!
        #       Explicitly call flush() if immediate write to disk required.
        def finalize(zfile, cache, dump):
            zfile.update((k, dump(v)) for k, v in cache.items())

        import weakref

        self._finalizer = weakref.finalize(
            self, finalize, self._file, self._cache, PersistentDict._dump
        )

    @property
    def directory(self):
        return self._directory

    def __setitem__(self, key, value):
        self._cache[key] = value
        self._func[key] = value

    def __getitem__(self, key):
        return self._cache[key]

    def __delitem__(self, key):
        del self._cache[key]
        del self._func[key]

    def __len__(self):
        return len(self._cache)

    def __repr__(self):
        return f"<{self.__class__.__name__} {dict(self)!r}>"

    def __iter__(self):
        yield from self._cache

    def popitem(self):
        key, value = self._cache.popitem()
        del self._func[key]
        return key, value

    @staticmethod
    def _dump(obj):
        "Encode as msgpack using numpy-aware encoder."
        # See https://github.com/msgpack/msgpack-python#string-and-binary-type
        # for more on use_bin_type.
        return msgpack.packb(obj, default=msgpack_numpy.encode, use_bin_type=True)

    @staticmethod
    def _load(file):
        return msgpack.unpackb(file, object_hook=msgpack_numpy.decode, raw=False)

    def flush(self):
        """Force a write of the current state to disk"""
        for k, v in self.items():
            self._func[k] = v

    def reload(self):
        """Force a reload from disk, overwriting current cache"""
        self._cache = dict(self._func.items())


SEARCH_PATH = []
ENV_VAR = "BLUESKY_HISTORY_PATH"
if ENV_VAR in os.environ:
    SEARCH_PATH.append(os.environ[ENV_VAR])
SEARCH_PATH.extend(
    [
        os.path.expanduser("~/.config/bluesky/bluesky_history.db"),
        "/etc/bluesky/bluesky_history.db",
    ]
)


def get_history():
    """
    DEPRECATED: Return a dict-like object for stashing metadata.

    If historydict is not installed, return a dict.

    If historydict is installed, look for a sqlite file in:
      - $BLUESKY_HISTORY_PATH, if defined
      - ~/.config/bluesky/bluesky_history.db
      - /etc/bluesky/bluesky_history.db

    If no existing file is found, create a new sqlite file in:
      - $BLUESKY_HISTORY_PATH, if defined
      - ~/.config/bluesky/bluesky_history.db, otherwise
    """
    try:
        import historydict
    except ImportError:
        print(
            "You do not have historydict installed, your metadata "
            "will not be persistent or have any history of the "
            "values."
        )
        return dict()  # noqa: C408
    else:
        for path in SEARCH_PATH:
            if os.path.isfile(path):
                print("Loading metadata history from %s" % path)
                return historydict.HistoryDict(path)
        # No existing file was found. Try creating one.
        path = SEARCH_PATH[0]
        try:
            os.makedirs(os.path.dirname(path), exist_ok=True)
            print("Storing metadata history in a new file at %s." % path)
            return historydict.HistoryDict(path)
        except OSError as exc:
            print(exc)
            print("Failed to create metadata history file at %s" % path)
            print(
                "Storing HistoryDict in memory; it will not persist when session is ended."
            )
            return historydict.HistoryDict(":memory:")


_QT_KICKER_INSTALLED = {}
_NB_KICKER_INSTALLED = {}


def install_kicker(loop=None, update_rate=0.03):
    """
    Install a periodic callback to integrate drawing and asyncio event loops.

    This dispatches to :func:`install_qt_kicker` or :func:`install_nb_kicker`
    depending on the current matplotlib backend.

    Parameters
    ----------
    loop : event loop, optional
    update_rate : number
        Seconds between periodic updates. Default is 0.03.
    """
    import matplotlib

    backend = matplotlib.get_backend()
    if backend == "nbAgg":
        install_nb_kicker(loop=loop, update_rate=update_rate)
    elif backend in ("Qt4Agg", "Qt5Agg"):
        install_qt_kicker(loop=loop, update_rate=update_rate)
    else:
        raise NotImplementedError(
            f"The matplotlib backend {backend} is not yet supported."
        )


def install_qt_kicker(loop=None, update_rate=0.03):
    """Install a periodic callback to integrate Qt and asyncio event loops.

    DEPRECATED: This functionality is now handled automatically by default and
    is configurable via the RunEngine's new ``during_task`` parameter. Calling
    this function now has no effect. It will be removed in a future release of
    bluesky.

    Parameters
    ----------
    loop : event loop, optional
    update_rate : number
        Seconds between periodic updates. Default is 0.03.
    """
    warnings.warn(  # noqa: B028
        "bluesky.utils.install_qt_kicker is no longer necessary and "
        "has no effect. Please remove your use of it. It may be "
        "removed in a future release of bluesky."
    )


def install_remote_qt_kicker(loop=None, update_rate=0.03):
    """Install a periodic callback to integrate Qt and asyncio event loops.

    If a version of the Qt bindings are not already imported, this function
    will do nothing.

    It is safe to call this function multiple times.

    This is used when a Qt event loop is required and the process that needs
    it is different that the process that created the RunEngine,
    (see docstring for deprecated install_qt_kicker above)

    Parameters
    ----------
    loop : event loop, optional
    update_rate : number
        Seconds between periodic updates. Default is 0.03.
    """
    if loop is None:
        loop = asyncio.get_event_loop()
    global _QT_KICKER_INSTALLED
    if loop in _QT_KICKER_INSTALLED:
        return
    if not any(p in sys.modules for p in ["PyQt4", "pyside", "PyQt5"]):
        return

    import matplotlib.backends.backend_qt
    from matplotlib._pylab_helpers import Gcf
    from matplotlib.backends.backend_qt import _create_qApp

    _create_qApp()
    qApp = matplotlib.backends.backend_qt.qApp

    try:
        _draw_all = Gcf.draw_all  # mpl version >= 1.5
    except AttributeError:
        # slower, but backward-compatible
        def _draw_all():
            for f_mgr in Gcf.get_all_fig_managers():
                f_mgr.canvas.draw_idle()

    def _qt_kicker():
        # The RunEngine Event Loop interferes with the qt event loop. Here we
        # kick it to keep it going.
        _draw_all()

        qApp.processEvents()
        loop.call_later(update_rate, _qt_kicker)

    _QT_KICKER_INSTALLED[loop] = loop.call_soon(_qt_kicker)


def install_nb_kicker(loop=None, update_rate=0.03):
    """
    Install a periodic callback to integrate ipykernel and asyncio event loops.

    It is safe to call this function multiple times.

    Parameters
    ----------
    loop : event loop, optional
    update_rate : number
        Seconds between periodic updates. Default is 0.03.
    """
    import matplotlib

    if loop is None:
        loop = asyncio.get_event_loop()
    global _NB_KICKER_INSTALLED
    if loop in _NB_KICKER_INSTALLED:
        return

    def _nbagg_kicker():
        # This is more brute-force variant of the _qt_kicker function used
        # inside install_qt_kicker.
        for f_mgr in matplotlib._pylab_helpers.Gcf.get_all_fig_managers():
            if f_mgr.canvas.figure.stale:
                f_mgr.canvas.draw()

        loop.call_later(update_rate, _nbagg_kicker)

    _NB_KICKER_INSTALLED[loop] = loop.call_soon(_nbagg_kicker)


def apply_sub_factories(factories, plan):
    """Run sub factory functions for a plan

    Factory functions should return lists, which will be added onto the
    subscription key (e.g., 'all' or 'start') specified in the factory
    definition.

    If the factory function returns None, the list will not be modified.
    """
    factories = normalize_subs_input(factories)
    out = {
        k: list(itertools.filterfalse(lambda x: x is None, (sf(plan) for sf in v)))
        for k, v in factories.items()
    }
    return out


def update_sub_lists(out, inp):
    """Extends dictionary `out` lists with those in `inp`

    Assumes dictionaries where all values are lists
    """
    for k, v in inp.items():
        try:
            out[k].extend(v)
        except KeyError:
            out[k] = list(v)


def register_transform(RE, *, prefix="<", ip=None):
    """Register RunEngine IPython magic convenience transform
    Assuming the default parameters
    This maps `< stuff(*args, **kwargs)` -> `RE(stuff(*args, **kwargs))`
    RE is assumed to be available in the global namespace
    Parameters
    ----------
    RE : str
        The name of a valid RunEngine instance in the global IPython namespace
    prefix : str, optional
        The prefix to trigger this transform on.  If this collides with
        valid python syntax or an existing transform you are on your own.
    ip : IPython shell, optional
        If not passed, uses `IPython.get_ipython()` to get the current shell
    """
    import IPython

    if ip is None:
        ip = IPython.get_ipython()

    if IPython.__version__ >= "7":

        def tr_re(lines):
            if len(lines) != 1:
                return lines
            (line,) = lines
            head, split, tail = line.partition(prefix)
            if split == prefix and head.strip() == "":
                line = f"{RE}({tail.strip()})\n"

            return [line]

        ip.input_transformers_post.append(tr_re)

    else:
        from IPython.core.inputtransformer import StatelessInputTransformer

        @StatelessInputTransformer.wrap
        def tr_re(line):
            if line.startswith(prefix):
                line = line[len(prefix) :].strip()
                return f"{RE}({line})"
            return line

        ip.input_splitter.logical_line_transforms.append(tr_re())
        ip.input_transformer_manager.logical_line_transforms.append(tr_re())


class AsyncInput:
    """a input prompt that allows event loop to run in the background

    adapted from http://stackoverflow.com/a/35514777/1221924
    """

    def __init__(self, loop=None):
        self.loop = loop or asyncio.get_event_loop()
        if sys.version_info < (3, 10):
            self.q = asyncio.Queue(loop=self.loop)
        else:
            self.q = asyncio.Queue()
        self.loop.add_reader(sys.stdin, self.got_input)

    def got_input(self):
        asyncio.ensure_future(self.q.put(sys.stdin.readline()), loop=self.loop)

    async def __call__(self, prompt, end="\n", flush=False):
        print(prompt, end=end, flush=flush)
        return (await self.q.get()).rstrip("\n")


def new_uid():
    return str(uuid.uuid4())


def sanitize_np(val):
    "Convert any numpy objects into built-in Python types."
    if isinstance(val, (np.generic, np.ndarray)):
        if np.isscalar(val):
            return val.item()
        return val.tolist()
    return val


def expiring_function(func, loop, *args, **kwargs):
    """
    If timeout has not occurred, call func(*args, **kwargs).

    This is meant to used with the event loop's run_in_executor
    method. Outside that context, it doesn't make any sense.
    """

    def dummy(start_time, timeout):
        if loop.time() > start_time + timeout:
            return
        func(*args, **kwargs)
        return

    return dummy


def short_uid(label=None, truncate=6):
    "Return a readable but unique id like 'label-fjfi5a'"
    if label:
        return "-".join([label, new_uid()[:truncate]])
    else:
        return new_uid()[:truncate]


def ensure_uid(doc_or_uid):
    """
    Accept a uid or a dict with a 'uid' key. Return the uid.
    """
    try:
        return doc_or_uid["uid"]
    except TypeError:
        return doc_or_uid


def ts_msg_hook(msg, file=sys.stdout):
    t = f"{datetime.datetime.now():%H:%M:%S.%f}"
    msg_fmt = "{: <17s} -> {!s: <15s} args: {}, kwargs: {}, run: {}".format(
        msg.command,
        msg.obj.name if hasattr(msg.obj, "name") else msg.obj,
        msg.args,
        msg.kwargs,
        f"'{msg.run}'" if isinstance(msg.run, str) else msg.run,
    )
    print(f"{t} {msg_fmt}", file=file)


def make_decorator(wrapper):
    """
    Turn a generator instance wrapper into a generator function decorator.

    The functions named <something>_wrapper accept a generator instance and
    return a mutated generator instance.

    Example of a 'wrapper':
    >>> plan = count([det])  # returns a generator instance
    >>> revised_plan = some_wrapper(plan)  # returns a new instance

    Example of a decorator:
    >>> some_decorator = make_decorator(some_wrapper)  # returns decorator
    >>> customized_count = some_decorator(count)  # returns generator func
    >>> plan = customized_count([det])  # returns a generator instance

    This turns a 'wrapper' into a decorator, which accepts a generator
    function and returns a generator function.
    """

    @wraps(wrapper)
    def dec_outer(*args, **kwargs):
        def dec(gen_func):
            @wraps(gen_func)
            def dec_inner(*inner_args, **inner_kwargs):
                plan = gen_func(*inner_args, **inner_kwargs)
                plan = wrapper(plan, *args, **kwargs)
                return (yield from plan)

            return dec_inner

        return dec

    return dec_outer


def apply_to_dict_recursively(d, f):
    """Recursively apply function to a document

    This modifies the dict in place and returns it.

    Parameters
    ----------
    d: dict
        e.g. event_model Document
    f: function
       any func to be performed on d recursively
    """
    for key, val in d.items():
        if hasattr(val, "items"):
            d[key] = apply_to_dict_recursively(d=val, f=f)
        d[key] = f(val)
    return d


class ProgressBarBase(abc.ABC):  # noqa: B024
    def update(  # noqa: B027
        self,
        pos: Any,
        *,
        name: Optional[str] = None,
        current: Any = None,
        initial: Any = None,
        target: Any = None,
        unit: str = "units",
        precision: Any = None,
        fraction: Any = None,
        time_elapsed: Optional[float] = None,
        time_remaining: Optional[float] = None,
    ): ...

    def clear(self): ...  # noqa: B027


class TerminalProgressBar(ProgressBarBase):
    def __init__(self, status_objs, delay_draw=0.2):
        """
        Represent status objects with a progress bars.

        Parameters
        ----------
        status_objs : list
            Status objects
        delay_draw : float, optional
            To avoid flashing progress bars that will complete quickly after
            they are displayed, delay drawing until the progress bar has been
            around for awhile. Default is 0.2 seconds.
        """
        self.meters = []
        self.status_objs = []
        # Determine terminal width.
        self.ncols = _screen_shape_wrapper()(sys.stdout)[0] or 79
        self.fp = sys.stdout
        self.creation_time = time.time()
        self.delay_draw = delay_draw
        self.drawn = False
        self.done = False
        self.lock = threading.RLock()

        # If the ProgressBar is not finished before the delay_draw time but
        # never again updated after the delay_draw time, we need to draw it
        # once.
        if delay_draw:
            threading.Thread(target=self._ensure_draw, daemon=True).start()

        # Create a closure over self.update for each status object that
        # implemets the 'watch' method.
        for st in status_objs:
            with self.lock:
                if hasattr(st, "watch") and not st.done:
                    pos = len(self.meters)
                    self.meters.append("")
                    self.status_objs.append(st)
                    st.watch(partial(self.update, pos))

    def update(
        self,
        pos,
        *,
        name=None,
        current=None,
        initial=None,
        target=None,
        unit="units",
        precision=None,
        fraction=None,
        time_elapsed=None,
        time_remaining=None,
    ):
        if all(x is not None for x in (current, initial, target)):
            # Display a proper progress bar.
            total = round(_L2norm(target, initial), precision or 3)
            # make sure we ignore overshoot to prevent tqdm from exploding.
            n = np.clip(round(_L2norm(current, initial), precision or 3), 0, total)
            # Compute this only if the status object did not provide it.
            if time_elapsed is None:
                time_elapsed = time.time() - self.creation_time
            # TODO Account for 'fraction', which might in some special cases
            # differ from the naive computation above.
            # TODO Account for 'time_remaining' which might in some special
            # cases differ from the naive computaiton performed by
            # format_meter.
            meter = tqdm.format_meter(
                n=n,
                total=total,
                elapsed=time_elapsed,
                unit=unit,
                prefix=name,
                ncols=self.ncols,
            )
        else:
            # Simply display completeness.
            if name is None:
                name = ""
            if self.status_objs[pos].done:
                meter = name + " [Complete.]"
            else:
                meter = name + " [In progress. No progress bar available.]"
            meter += " " * (self.ncols - len(meter))
            meter = meter[: self.ncols]

        self.meters[pos] = meter
        self.draw()

    def draw(self):
        with self.lock:
            if (time.time() - self.creation_time) < self.delay_draw:
                return
            if self.done:
                return
            for meter in self.meters:
                tqdm.status_printer(self.fp)(meter)
                self.fp.write("\n")
            self.fp.write(_unicode(_term_move_up() * len(self.meters)))
            self.drawn = True

    def _ensure_draw(self):
        # Ensure that the progress bar is drawn at least once after the delay.
        time.sleep(self.delay_draw)
        with self.lock:
            if (not self.done) and (not self.drawn):
                self.draw()

    def clear(self):
        with self.lock:
            self.done = True
            if self.drawn:
                for meter in self.meters:  # noqa: B007
                    self.fp.write("\r")
                    self.fp.write(" " * self.ncols)
                    self.fp.write("\r")
                    self.fp.write("\n")
                self.fp.write(_unicode(_term_move_up() * len(self.meters)))


class ProgressBar(TerminalProgressBar):
    """
    Alias for backwards compatibility
    """

    ...


def default_progress_bar(status_objs_or_none) -> ProgressBarBase:
    return TerminalProgressBar(status_objs_or_none, delay_draw=0.2)


class ProgressBarManager:
    pbar_factory: Callable[[Any], ProgressBarBase]
    pbar: Optional[ProgressBarBase]

    def __init__(
        self, pbar_factory: Callable[[Any], ProgressBarBase] = default_progress_bar
    ):
        """
        Manages creation and tearing down of progress bars.

        Parameters
        ----------
        pbar_factory : Callable[[Any], ProgressBar], optional
            A function that creates a progress bar given an optional list of status objects,
            by default default_progress_bar
        """

        self.pbar_factory = pbar_factory
        self.pbar = None

    def __call__(self, status_objs_or_none):
        """
        Updates the manager with a new set of status, creates a new progress bar and
        cleans up the old one if needed.

        Parameters
        ----------
        status_objs_or_none : Set[Status], optional
            Optional list of status objects to be passed to the factory.
        """

        if status_objs_or_none is not None:
            # Start a new ProgressBar.
            if self.pbar is not None:
                warnings.warn("Previous ProgressBar never competed.")  # noqa: B028
                self.pbar.clear()
            self.pbar = self.pbar_factory(status_objs_or_none)
        else:
            # Clean up an old one.
            if self.pbar is None:
                warnings.warn("There is no Progress bar to clean up.")  # noqa: B028
            else:
                self.pbar.clear()
                self.pbar = None


def _L2norm(x, y):
    "works on (3, 5) and ((0, 3), (4, 0))"
    return np.sqrt(np.sum((np.asarray(x) - np.asarray(y)) ** 2))


def merge_axis(objs):
    """Merge possibly related axis

    This function will take a list of objects and separate it into

     - list of completely independent objects (most settable things and
       detectors) that do not have coupled motion.
     - list of devices who have children who are coupled (PseudoPositioner
       ducked by looking for 'RealPosition' as an attribute)

    Both of these lists will only contain objects directly passed in
    in objs

     - map between parents and objects passed in.  Each value
       of the map is a map between the strings
       {'real', 'pseudo', 'independent'} and a list of objects.  All
       of the objects in the (doubly nested) map are in the input.

    Parameters
    ----------
    objs : Iterable[OphydObj]
        The input devices

    Returns
    -------
    independent_objs : List[OphydObj]
        Independent 'simple' axis

    complex_objs : List[PseudoPositioner]
        Independent objects which have interdependent children

    coupled : Dict[PseudoPositioner, Dict[str, List[OphydObj]]]
        Mapping of interdependent axis passed in.
    """

    def get_parent(o):
        return check_supports(o, HasParent).parent

    independent_objs = set()
    maybe_coupled = set()
    complex_objs = set()
    for o in objs:
        parent = o.parent
        if hasattr(o, "RealPosition"):
            complex_objs.add(o)
        elif parent is not None and hasattr(parent, "RealPosition"):
            maybe_coupled.add(o)
        else:
            independent_objs.add(o)
    coupled = {}

    for parent, children in groupby(get_parent, maybe_coupled).items():
        real_p = set(parent.real_positioners)
        pseudo_p = set(parent.pseudo_positioners)
        type_map = {"real": [], "pseudo": [], "unrelated": []}
        for c in children:
            if c in real_p:
                type_map["real"].append(c)
            elif c in pseudo_p:
                type_map["pseudo"].append(c)
            else:
                type_map["unrelated"].append(c)
        coupled[parent] = type_map

    return (independent_objs, complex_objs, coupled)


def merge_cycler(cyc):
    """Specify movements of sets of interdependent axes atomically.

    Inspect the keys of ``cyc`` (which are Devices) to indentify those
    which are interdependent (part of the same
    PseudoPositioner) and merge those independent entries into
    a single entry.

    This also validates that the user has not passed conflicting
    interdependent axis (such as a real and pseudo axis from the same
    PseudoPositioner)

    Parameters
    ----------
    cyc : Cycler[OphydObj, Sequence]
       A cycler as would be passed to :func:`scan_nd`

    Returns
    -------
    Cycler[OphydObj, Sequence]
       A cycler as would be passed to :func:`scan_nd` with the same
       or fewer keys than the input.

    """

    def my_name(obj):
        """Get the attribute name of this device on its parent Device"""
        parent = obj.parent
        return next(
            iter([nm for nm in parent.component_names if getattr(parent, nm) is obj])
        )

    io, co, gb = merge_axis(cyc.keys)

    # only simple non-coupled objects, declare victory and bail!
    if len(co) == len(gb) == 0:
        return cyc

    input_data = cyc.by_key()
    output_data = [cycler(i, input_data[i]) for i in io | co]

    for parent, type_map in gb.items():
        if parent in co and (type_map["pseudo"] or type_map["real"]):
            raise ValueError(
                "A PseudoPostiioner and its children were both "
                "passed in.  We do not yet know how to merge "
                "these inputs, failing."
            )

        if type_map["real"] and type_map["pseudo"]:
            raise ValueError(
                "Passed in a mix of real and pseudo axis. Can not cope, failing"
            )
        pseudo_axes = type_map["pseudo"]
        if len(pseudo_axes) > 1:
            p_cyc = reduce(
                operator.add,
                (cycler(my_name(c), input_data[c]) for c in type_map["pseudo"]),
            )
            output_data.append(cycler(parent, list(p_cyc)))
        elif len(pseudo_axes) == 1:
            (c,) = pseudo_axes
            output_data.append(cycler(c, input_data[c]))

        for c in type_map["real"] + type_map["unrelated"]:
            output_data.append(cycler(c, input_data[c]))

    return reduce(operator.add, output_data)


_qapp = None


class DuringTask:
    """This class waits on the event (which fully blocks the thread)."""

    def __init__(self):
        pass

    def block(self, blocking_event):
        """
        Wait plan to finish.

        Parameters
        ----------
        blocking_event : threading.Event

        """
        blocking_event.wait()


class DefaultDuringTask(DuringTask):
    """This class run the Qt main loop while waiting for the plan to finish.

    The default setting for the RunEngine's during_task parameter.

    This makes it possible for plots that use Matplotlib's Qt backend to update
    live during data acquisition.

    It solves the problem that Qt must be run from the main thread.
    If Matplotlib and a known Qt binding are already imported, run
    Matplotlib qApp until the task completes. If not, there is no need to
    handle qApp: just wait on the task.

    """

    def __init__(self):
        """
        Initialize backend.

        Currently only the Qt backend is supported. The function is
        initializing the 'teleporter' if Qt backend is used.

        """
        if "matplotlib" in sys.modules:
            import matplotlib

            backend = matplotlib.get_backend().lower()
            if "qt" in backend:
                from bluesky.callbacks.mpl_plotting import initialize_qt_teleporter

                initialize_qt_teleporter()

    def block(self, blocking_event):
        # docstring inherited
        global _qapp
        if "matplotlib" not in sys.modules:
            # We are not using matplotlib + Qt. Just wait on the Event.
            blocking_event.wait()
        # Figure out if we are using matplotlib with which backend
        # without importing anything that is not already imported.
        else:
            import matplotlib

            backend = matplotlib.get_backend().lower()
            # if with a Qt backend, do the scary thing
            if "qt" in backend:
                import functools

                from matplotlib.backends.qt_compat import QT_API, QtCore, QtWidgets

                @functools.lru_cache(None)
                def _enum(name):
                    """
                    Between PyQt5 and PyQt6 how the various enums were accessed changed from
                    all of the various names being in the module namespace to being nested under
                    the Enum name.  Thus in PyQt5 we access the QSocketNotifier Type enum values as ::

                        QtCore.QSocketNotifier.Read

                    but in PyQt6 we use::

                         QtCore.QSocketNotifier.Type.Read

                    rather than have this checking inline where we use it, this function lets us do::

                        _enum('QtCore.QSocketNotifier.Type').Read

                    and well get the right namespace to get the Enum member from.

                    We use the extra layer of indirection of `operator.attrgetter` so that
                    multi-level names work and we can rely on the Qt compat layer to get the
                    correct PyQt5 vs PyQt6

                    This is copied from Matplotlib.
                    """
                    # foo.bar.Enum.Entry (PyQt6) <=> foo.bar.Entry (non-PyQt6).
                    return operator.attrgetter(
                        name if QT_API == "PyQt6" else name.rpartition(".")[0]
                    )(sys.modules[QtCore.__package__])

                app = QtWidgets.QApplication.instance()
                if app is None:
                    _qapp = app = QtWidgets.QApplication([b"bluesky"])
                assert app is not None
                event_loop = QtCore.QEventLoop()

                def start_killer_thread():
                    def exit_loop():
                        blocking_event.wait()
                        # If the above wait ends quickly, we need to avoid the race
                        # condition where this thread might try to exit the qApp
                        # before it even starts.  Therefore, we use QTimer, below,
                        # which will not start running until the qApp event loop is
                        # running.
                        event_loop.exit()

                    threading.Thread(target=exit_loop).start()

                # https://www.riverbankcomputing.com/pipermail/pyqt/2015-March/035674.html
                # adapted from code at
                # https://bitbucket.org/tortoisehg/thg/commits/550e1df5fbad
                if (
                    os.name == "posix"
                    and hasattr(signal, "set_wakeup_fd")
                    and
                    # TODO also check if main interpreter
                    threading.current_thread() is threading.main_thread()
                ):
                    # Wake up Python interpreter via pipe so that SIGINT
                    # can be handled immediately.
                    # (http://qt-project.org/doc/qt-4.8/unix-signals.html)
                    # Updated docs:
                    # https://doc.qt.io/qt-5/unix-signals.html
                    import fcntl

                    rfd, wfd = os.pipe()
                    for fd in (rfd, wfd):
                        flags = fcntl.fcntl(fd, fcntl.F_GETFL)
                        fcntl.fcntl(fd, fcntl.F_SETFL, flags | os.O_NONBLOCK)
                    wakeupsn = QtCore.QSocketNotifier(
                        rfd, _enum("QtCore.QSocketNotifier.Type").Read
                    )
                    origwakeupfd = signal.set_wakeup_fd(wfd)

                    def cleanup():
                        wakeupsn.setEnabled(False)
                        rfd = wakeupsn.socket()
                        wfd = signal.set_wakeup_fd(origwakeupfd)
                        os.close(int(rfd))
                        os.close(wfd)

                    def handleWakeup(inp):
                        # here Python signal handler will be invoked
                        # this book-keeping is to drain the pipe
                        wakeupsn.setEnabled(False)
                        rfd = wakeupsn.socket()
                        try:
                            os.read(int(rfd), 4096)
                        except OSError as inst:
                            print("failed to read wakeup fd: %s\n" % inst)

                        wakeupsn.setEnabled(True)

                    wakeupsn.activated.connect(handleWakeup)

                else:
                    # On Windows, non-blocking anonymous pipe or socket is
                    # not available.

                    def null(): ...

                    # we need to 'kick' the python interpreter so it sees
                    # system signals
                    # https://stackoverflow.com/a/4939113/380231
                    kick_timer = QtCore.QTimer()
                    kick_timer.timeout.connect(null)
                    kick_timer.start(50)

                    cleanup = kick_timer.stop

                # we also need to make sure that the qApp never sees
                # exceptions raised by python inside of a c++ callback (as
                # it will segfault itself because due to the way the
                # code is called there is no clear way to propagate that
                # back to the python code.
                vals = (None, None, None)

                old_sys_handler = sys.excepthook

                def my_exception_hook(exctype, value, traceback):
                    nonlocal vals
                    vals = (exctype, value, traceback)
                    event_loop.exit()
                    old_sys_handler(exctype, value, traceback)

                # this kill the Qt event loop when the plan is finished
                killer_timer = QtCore.QTimer()
                killer_timer.setSingleShot(True)
                killer_timer.timeout.connect(start_killer_thread)
                killer_timer.start(0)

                try:
                    sys.excepthook = my_exception_hook
                    (
                        event_loop.exec()
                        if hasattr(event_loop, "exec")
                        else event_loop.exec_()
                    )
                    # make sure any pending signals are processed
                    event_loop.processEvents()
                    if vals[1] is not None:
                        raise vals[1]
                finally:
                    try:
                        cleanup()
                    finally:
                        sys.excepthook = old_sys_handler
            elif "ipympl" in backend or "nbagg" in backend:
                Gcf = matplotlib._pylab_helpers.Gcf
                while True:
                    done = blocking_event.wait(0.1)
                    for f_mgr in Gcf.get_all_fig_managers():
                        if f_mgr.canvas.figure.stale:
                            f_mgr.canvas.draw()
                    if done:
                        return
            else:
                # We are not using matplotlib + Qt. Just wait on the Event.
                blocking_event.wait()


def _rearrange_into_parallel_dicts(readings):
    data = {}
    timestamps = {}
    for key, payload in readings.items():
        data[key] = payload["value"]
        timestamps[key] = payload["timestamp"]
    return data, timestamps


def is_movable(obj):
    """Check if object satisfies bluesky 'Movable' and `Readable` interfaces.

    Parameters
    ----------
    obj : Object
        Object to test.

    Returns
    -------
    boolean
        True if movable, False otherwise.
    """
    return isinstance(obj, Movable) and isinstance(obj, Readable)


def get_hinted_fields(obj) -> List[str]:
    if isinstance(obj, HasHints):
        return obj.hints.get("fields", [])
    else:
        return []


already_warned: Dict[Any, bool] = {}


def warn_if_msg_args_or_kwargs(msg, meth, args, kwargs):
    if args or kwargs and not already_warned.get(msg.command):
        already_warned[msg.command] = True
        error_msg = f"""\
About to call {meth.__name__}() with args {args} and kwargs {kwargs}.
In the future the passing of Msg.args and Msg.kwargs down to hardware from
Msg("{msg.command}") may be deprecated. If you have a use case for these,
we would like to know about it, so please open an issue at
https://github.com/bluesky/bluesky/issues"""
        warnings.warn(error_msg)  # noqa: B028


def maybe_update_hints(hints: Dict[str, Hints], obj):
    if isinstance(obj, HasHints):
        hints[obj.name] = obj.hints


async def iterate_maybe_async(iterator: SyncOrAsyncIterator[T]) -> AsyncIterator[T]:
    if inspect.isasyncgen(iterator):
        async for v in iterator:
            yield v
    else:
        for v in iterator:  # type: ignore
            yield v


async def maybe_collect_asset_docs(
    msg, obj, index: Optional[int] = None, *args, **kwargs
) -> AsyncIterable[Union[Asset, StreamAsset]]:
    # The if/elif statement must be done in this order because isinstance for protocol
    # doesn't check for exclusive signatures, and WritesExternalAssets will also
    # return true for a WritesStreamAsset as they both contain collect_asset_docs
    if isinstance(obj, WritesStreamAssets):
        warn_if_msg_args_or_kwargs(msg, obj.collect_asset_docs, args, kwargs)
        async for stream_doc in iterate_maybe_async(
            obj.collect_asset_docs(index, *args, **kwargs)
        ):
            yield stream_doc
    elif isinstance(obj, WritesExternalAssets):
        warn_if_msg_args_or_kwargs(msg, obj.collect_asset_docs, args, kwargs)
        async for doc in iterate_maybe_async(obj.collect_asset_docs(*args, **kwargs)):
            yield doc


async def maybe_await(ret: SyncOrAsync[T]) -> T:
    if inspect.isawaitable(ret):
        return await ret
    else:
        # Mypy does not understand how to narrow type to non-awaitable in this
        # instance, see https://github.com/python/mypy/issues/15520
        return ret  # type: ignore<|MERGE_RESOLUTION|>--- conflicted
+++ resolved
@@ -264,14 +264,10 @@
                 # It's been 10 seconds since the last SIGINT. Reset.
                 self.count = 1
                 if self.last_sigint_time is not None:
-<<<<<<< HEAD
                     self.log.debug(
                         "It has been 10 seconds since the last SIGINT. Resetting SIGINT handler."
                     )
-=======
-                    self.log.debug("It has been 10 seconds since the last SIGINT. Resetting SIGINT handler.")
-
->>>>>>> 5df94da7
+
                 # weeee push these to threads to not block the main thread
                 def maybe_defer_pause():
                     try:
