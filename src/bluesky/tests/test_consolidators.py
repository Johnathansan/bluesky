--- conflicted
+++ resolved
@@ -143,40 +143,6 @@
     }
 
 
-<<<<<<< HEAD
-# Tuples of (data_key, frames_per_datum, stackable, expected_shape)
-shape_testdata = [
-    # 5 events, 1 or 7 image per event, 10x15 pixels
-    ("test_img", 1, False, (5, 10, 15)),
-    ("test_7_imgs", 7, False, (35, 10, 15)),
-    ("test_img", 1, True, (5, 1, 10, 15)),
-    ("test_7_imgs", 7, True, (5, 7, 10, 15)),
-    # 5 events, 1 or 7 cube per event, 10x15x3 pixels
-    ("test_cube", 1, False, (5, 10, 15, 3)),
-    ("test_7_cubes", 7, False, (35, 10, 15, 3)),
-    ("test_cube", 1, True, (5, 1, 10, 15, 3)),
-    ("test_7_cubes", 7, True, (5, 7, 10, 15, 3)),
-    # 5 events, 1 or 7 array per event, 1 element in array
-    ("test_arr", 1, False, (5, 3)),
-    ("test_7_arrs", 7, False, (35, 3)),
-    ("test_arr", 1, True, (5, 1, 3)),
-    ("test_7_arrs", 7, True, (5, 7, 3)),
-    # 5 events, 1 or 7 number per event
-    ("test_num", 1, False, (5,)),
-    ("test_7_nums", 7, False, (35,)),
-    ("test_num", 1, True, (5, 1)),
-    ("test_7_nums", 7, True, (5, 7)),
-]
-
-
-@pytest.mark.parametrize("data_key, frames_per_datum, stackable, expected", shape_testdata)
-def test_hdf5_shape(
-    descriptor, hdf5_stream_resource_factory, stream_datum_factory, data_key, frames_per_datum, stackable, expected
-):
-    stream_resource = hdf5_stream_resource_factory(data_key=data_key, chunk_shape=())
-    cons = HDF5Consolidator(stream_resource, descriptor)
-    cons.stackable = stackable
-=======
 # Tuples of (data_key, frames_per_datum, join_method, expected_shape)
 shape_testdata = [
     # 5 events, 1 or 7 image per event, 10x15 pixels
@@ -215,7 +181,6 @@
     stream_resource = hdf5_stream_resource_factory(data_key=data_key, chunk_shape=())
     cons = HDF5Consolidator(stream_resource, descriptor)
     cons.join_method = join_method
->>>>>>> 59204bf3
     assert cons.shape == (0, *expected[1:])
     for i in range(5):
         doc = stream_datum_factory(data_key, i, i, i + 1)
@@ -226,11 +191,7 @@
 supported_image_seq_formats = ["jpeg", "tiff", "jpg", "tif"]
 
 
-<<<<<<< HEAD
-@pytest.mark.parametrize("data_key, frames_per_datum, stackable, expected", shape_testdata)
-=======
 @pytest.mark.parametrize("data_key, frames_per_datum, join_method, expected", shape_testdata)
->>>>>>> 59204bf3
 @pytest.mark.parametrize("image_format", supported_image_seq_formats)
 @pytest.mark.parametrize("indx_per_stream_datum_doc", [1, 2, 3, 5])
 def test_tiff_and_jpeg_shape(
@@ -240,11 +201,7 @@
     image_format,
     data_key,
     frames_per_datum,
-<<<<<<< HEAD
-    stackable,
-=======
     join_method,
->>>>>>> 59204bf3
     expected,
     indx_per_stream_datum_doc,
 ):
@@ -252,11 +209,7 @@
         image_format=image_format, data_key=data_key, chunk_shape=(1,)
     )
     cons = consolidator_factory(stream_resource, descriptor)
-<<<<<<< HEAD
-    cons.stackable = stackable
-=======
     cons.join_method = join_method
->>>>>>> 59204bf3
     assert cons.shape == (0, *expected[1:])
     for i in range(ceil(5 / indx_per_stream_datum_doc)):
         doc = stream_datum_factory(
@@ -266,11 +219,7 @@
     assert cons.shape == expected
 
     # Stackable case here corresponds to multipage tiffs (AD does not support them though)
-<<<<<<< HEAD
-    assert len(cons.assets) == 5 * frames_per_datum if not stackable else 5
-=======
     assert len(cons.assets) == 5 * frames_per_datum if join_method == "concat" else 5
->>>>>>> 59204bf3
 
 
 # Tuples of (data_key, chunk_shape, expected_shape, expected_chunks)
@@ -298,11 +247,7 @@
 ):
     stream_resource = csv_stream_resource_factory(data_key=data_key, chunk_shape=chunk_shape)
     cons = consolidator_factory(stream_resource, descriptor)
-<<<<<<< HEAD
-    assert not cons.stackable
-=======
     assert cons.join_method == "concat"
->>>>>>> 59204bf3
     assert not cons.join_chunks
     assert cons.shape == (0, *expected_shape[1:])
     for i in range(5):
@@ -312,24 +257,6 @@
     assert cons.chunks == expected_chunks
 
 
-<<<<<<< HEAD
-# Tuples of (data_key, stackable, join_chunks, chunk_shape, expected_chunks)
-chunk_hdf5_testdata = [
-    ("test_img", True, True, (), ((5,), (1,), (10,), (15,))),
-    ("test_img", True, True, (1, 1, 10, 15), ((1, 1, 1, 1, 1), (1,), (10,), (15,))),
-    ("test_img", True, True, (2,), ((2, 2, 1), (1,), (10,), (15,))),
-    ("test_img", True, True, (5, 1, 10, 15), ((5,), (1,), (10,), (15,))),
-    ("test_img", True, True, (10, 1), ((5,), (1,), (10,), (15,))),
-    ("test_img", True, True, (3, 1, 4, 5), ((3, 2), (1,), (4, 4, 2), (5, 5, 5))),
-    ("test_7_imgs", True, True, (), ((5,), (7,), (10,), (15,))),
-    ("test_7_imgs", True, True, (1, 1), ((1, 1, 1, 1, 1), (1, 1, 1, 1, 1, 1, 1), (10,), (15,))),
-    ("test_7_imgs", True, True, (2,), ((2, 2, 1), (7,), (10,), (15,))),
-    ("test_7_imgs", True, True, (5, 1, 10, 15), ((5,), (1, 1, 1, 1, 1, 1, 1), (10,), (15,))),
-    ("test_7_imgs", True, True, (10, 5), ((5,), (5, 2), (10,), (15,))),
-    (
-        "test_7_imgs",
-        True,
-=======
 # Tuples of (data_key, join_method, join_chunks, chunk_shape, expected_chunks)
 chunk_hdf5_testdata = [
     ("test_img", "stack", True, (), ((5,), (1,), (10,), (15,))),
@@ -346,7 +273,6 @@
     (
         "test_7_imgs",
         "stack",
->>>>>>> 59204bf3
         True,
         (3, 4, 5, 6),
         (
@@ -356,37 +282,6 @@
             (6, 6, 3),
         ),
     ),
-<<<<<<< HEAD
-    ("test_cube", True, True, (3, 1, 4, 5, 3), ((3, 2), (1,), (4, 4, 2), (5, 5, 5), (3,))),
-    ("test_7_cubes", True, True, (3, 4, 5, 6, 7), ((3, 2), (4, 3), (5, 5), (6, 6, 3), (3,))),
-    ("test_arr", True, True, (5, 1, 1), ((5,), (1,), (1, 1, 1))),
-    ("test_arr", True, True, (2,), ((2, 2, 1), (1,), (3,))),
-    ("test_7_arrs", True, True, (5, 1, 1), ((5,), (1, 1, 1, 1, 1, 1, 1), (1, 1, 1))),
-    ("test_7_arrs", True, True, (2,), ((2, 2, 1), (7,), (3,))),
-    ("test_num", True, True, (), ((5,), (1,))),
-    ("test_num", True, True, (2,), ((2, 2, 1), (1,))),
-    ("test_7_nums", True, True, (), ((5,), (7,))),
-    ("test_7_nums", True, True, (2,), ((2, 2, 1), (7,))),
-    ("test_7_nums", True, True, (2, 3), ((2, 2, 1), (3, 3, 1))),
-    ("test_img", False, True, (), ((5,), (10,), (15,))),
-    ("test_img", False, True, (1, 10, 15), ((1, 1, 1, 1, 1), (10,), (15,))),
-    ("test_img", False, True, (2,), ((2, 2, 1), (10,), (15,))),
-    ("test_img", False, True, (5, 10, 15), ((5,), (10,), (15,))),
-    ("test_img", False, True, (10, 1), ((5,), (1,) * 10, (15,))),
-    ("test_img", False, True, (3, 4, 5), ((3, 2), (4, 4, 2), (5, 5, 5))),
-    ("test_7_imgs", False, True, (), ((35,), (10,), (15,))),
-    ("test_7_imgs", False, False, (), ((35,), (10,), (15,))),
-    ("test_7_imgs", False, True, (1, 1), ((1,) * 35, (1,) * 10, (15,))),
-    ("test_7_imgs", False, False, (2,), ((2, 2, 2, 1) * 5, (10,), (15,))),
-    ("test_7_imgs", False, True, (2,), ((2,) * 17 + (1,), (10,), (15,))),
-    ("test_7_imgs", False, True, (5, 10, 15), ((5,) * 7, (10,), (15,))),
-    ("test_7_imgs", False, False, (5, 10, 15), ((5, 2) * 5, (10,), (15,))),
-    ("test_7_imgs", False, True, (10, 5), ((10, 10, 10, 5), (5, 5), (15,))),
-    ("test_7_imgs", False, False, (10, 5), ((7,) * 5, (5, 5), (15,))),
-    (
-        "test_7_imgs",
-        False,
-=======
     ("test_cube", "stack", True, (3, 1, 4, 5, 3), ((3, 2), (1,), (4, 4, 2), (5, 5, 5), (3,))),
     ("test_7_cubes", "stack", True, (3, 4, 5, 6, 7), ((3, 2), (4, 3), (5, 5), (6, 6, 3), (3,))),
     ("test_arr", "stack", True, (5, 1, 1), ((5,), (1,), (1, 1, 1))),
@@ -416,7 +311,6 @@
     (
         "test_7_imgs",
         "concat",
->>>>>>> 59204bf3
         True,
         (3, 5, 6),
         (
@@ -427,11 +321,7 @@
     ),
     (
         "test_7_imgs",
-<<<<<<< HEAD
-        False,
-=======
         "concat",
->>>>>>> 59204bf3
         False,
         (3, 5, 6),
         (
@@ -440,27 +330,6 @@
             (6, 6, 3),
         ),
     ),
-<<<<<<< HEAD
-    ("test_cube", False, True, (3, 4, 5, 3), ((3, 2), (4, 4, 2), (5, 5, 5), (3,))),
-    ("test_7_cubes", False, True, (3, 5, 6, 7), ((3,) * 11 + (2,), (5, 5), (6, 6, 3), (3,))),
-    ("test_7_cubes", False, False, (3, 5, 6, 7), ((3, 3, 1) * 5, (5, 5), (6, 6, 3), (3,))),
-    ("test_arr", False, True, (5, 1), ((5,), (1, 1, 1))),
-    ("test_arr", False, True, (2,), ((2, 2, 1), (3,))),
-    ("test_7_arrs", False, True, (5, 1), ((5,) * 7, (1, 1, 1))),
-    ("test_7_arrs", False, False, (5, 1), ((5, 2) * 5, (1, 1, 1))),
-    ("test_7_arrs", False, True, (2,), ((2,) * 17 + (1,), (3,))),
-    ("test_7_arrs", False, False, (2,), ((2, 2, 2, 1) * 5, (3,))),
-    ("test_num", False, True, (), ((5,),)),
-    ("test_num", False, True, (2,), ((2, 2, 1),)),
-    ("test_7_nums", False, True, (), ((35,),)),
-    ("test_7_nums", False, False, (), ((35,),)),
-    ("test_7_nums", False, True, (3,), ((3,) * 11 + (2,),)),
-    ("test_7_nums", False, False, (3,), ((3, 3, 1) * 5,)),
-]
-
-
-@pytest.mark.parametrize("data_key, stackable, join_chunks, chunk_shape, expected", chunk_hdf5_testdata)
-=======
     ("test_cube", "concat", True, (3, 4, 5, 3), ((3, 2), (4, 4, 2), (5, 5, 5), (3,))),
     ("test_7_cubes", "concat", True, (3, 5, 6, 7), ((3,) * 11 + (2,), (5, 5), (6, 6, 3), (3,))),
     ("test_7_cubes", "concat", False, (3, 5, 6, 7), ((3, 3, 1) * 5, (5, 5), (6, 6, 3), (3,))),
@@ -480,28 +349,19 @@
 
 
 @pytest.mark.parametrize("data_key, join_method, join_chunks, chunk_shape, expected", chunk_hdf5_testdata)
->>>>>>> 59204bf3
 def test_hdf5_chunks(
     descriptor,
     hdf5_stream_resource_factory,
     stream_datum_factory,
     data_key,
-<<<<<<< HEAD
-    stackable,
-=======
     join_method,
->>>>>>> 59204bf3
     join_chunks,
     chunk_shape,
     expected,
 ):
     stream_resource = hdf5_stream_resource_factory(data_key=data_key, chunk_shape=chunk_shape)
     cons = HDF5Consolidator(stream_resource, descriptor)
-<<<<<<< HEAD
-    cons.stackable = stackable
-=======
     cons.join_method = join_method
->>>>>>> 59204bf3
     cons.join_chunks = join_chunks
     assert cons.chunks == ((0,), *expected[1:])
     for i in range(5):
@@ -510,22 +370,6 @@
     assert cons.chunks == expected
 
 
-<<<<<<< HEAD
-# Tuples of (data_key, stackable, join_chunks, frames_per_datum, indx_per_stream_datum_doc, chunk_shape, expected_chunks) # noqa
-chunk_tiff_testdata = [
-    ("test_img", True, True, 1, 1, (1,), ((1, 1, 1, 1, 1), (1,), (10,), (15,))),
-    ("test_img", True, True, 1, 2, (1,), ((1, 1, 1, 1, 1), (1,), (10,), (15,))),
-    ("test_img", True, True, 1, 5, (1,), ((1, 1, 1, 1, 1), (1,), (10,), (15,))),
-    ("test_6_imgs", True, True, 6, 1, (1,), ((1,) * 5, (6,), (10,), (15,))),
-    ("test_6_imgs", False, True, 6, 1, (1,), ((1,) * 30, (10,), (15,))),
-    ("test_6_imgs", True, True, 6, 2, (2,), ((2, 2, 1), (6,), (10,), (15,))),
-    ("test_6_imgs", False, True, 6, 2, (2,), ((2,) * 15, (10,), (15,))),
-    ("test_6_imgs", True, True, 6, 4, (3,), ((3, 2), (6,), (10,), (15,))),
-    ("test_6_imgs", False, True, 6, 4, (3,), ((3,) * 10, (10,), (15,))),
-    ("test_6_imgs", True, True, 6, 1, (5,), None),  # chunk_shape[0] must devide the number of frames
-    ("test_6_imgs", False, True, 6, 1, (5,), None),
-    ("test_6_imgs", False, True, 6, 10, (10,), None),
-=======
 # Tuples of (data_key, join_method, join_chunks, frames_per_datum, indx_per_stream_datum_doc, chunk_shape, expected_chunks) # noqa
 chunk_tiff_testdata = [
     ("test_img", "stack", True, 1, 1, (1,), ((1, 1, 1, 1, 1), (1,), (10,), (15,))),
@@ -540,16 +384,11 @@
     ("test_6_imgs", "stack", True, 6, 1, (5,), None),  # chunk_shape[0] must devide the number of frames
     ("test_6_imgs", "concat", True, 6, 1, (5,), None),
     ("test_6_imgs", "concat", True, 6, 10, (10,), None),
->>>>>>> 59204bf3
 ]
 
 
 @pytest.mark.parametrize(
-<<<<<<< HEAD
-    "data_key, stackable, join_chunks, frames_per_datum, indx_per_stream_datum_doc, chunk_shape, expected_chunks",
-=======
     "data_key, join_method, join_chunks, frames_per_datum, indx_per_stream_datum_doc, chunk_shape, expected_chunks",  # noqa
->>>>>>> 59204bf3
     chunk_tiff_testdata,
 )
 @pytest.mark.parametrize("image_format", supported_image_seq_formats)
@@ -559,11 +398,7 @@
     stream_datum_factory,
     image_format,
     data_key,
-<<<<<<< HEAD
-    stackable,
-=======
     join_method,
->>>>>>> 59204bf3
     join_chunks,
     frames_per_datum,
     indx_per_stream_datum_doc,
@@ -581,11 +416,7 @@
         return
 
     cons = consolidator_factory(stream_resource, descriptor)
-<<<<<<< HEAD
-    cons.stackable = stackable
-=======
     cons.join_method = join_method
->>>>>>> 59204bf3
     cons.join_chunks = join_chunks
     assert cons.chunks == ((0,), *expected_chunks[1:])
     for i in range(ceil(5 / indx_per_stream_datum_doc)):
@@ -596,9 +427,6 @@
     assert cons.chunks == expected_chunks
 
     # Check the number of registered files
-<<<<<<< HEAD
-    assert len(cons.assets) == 5 * frames_per_datum / expected_chunks[0][0] if not stackable else 5
-=======
     assert len(cons.assets) == 5 * frames_per_datum / expected_chunks[0][0] if join_method == "concat" else 5
 
 
@@ -635,5 +463,4 @@
         stream_resource["parameters"]["filename"] = filename
     cons = consolidator_factory(stream_resource, descriptor)
     assert cons.template == f"{expected_template}.{image_format}"
-    assert cons.template.format(42) == f"{formatted}.{image_format}"
->>>>>>> 59204bf3
+    assert cons.template.format(42) == f"{formatted}.{image_format}"