from math import ceil

import pytest

from bluesky.consolidators import HDF5Consolidator, consolidator_factory


@pytest.fixture
def descriptor():
    return {
        "data_keys": {
            "test_img": {
                "shape": [10, 15],
                "dtype": "array",
                "dtype_numpy": "<f8",
                "external": "STREAM:",
                "object_name": "test_object",
            },
            "test_cube": {
                "shape": [10, 15, 3],
                "dtype": "array",
                "dtype_numpy": "<f8",
                "external": "STREAM:",
                "object_name": "test_object",
            },
            "test_arr": {
                "shape": [1],
                "dtype": "array",
                "dtype_numpy": "<f8",
                "external": "STREAM:",
                "object_name": "test_object",
            },
            "test_num": {
                "shape": [],
                "dtype": "number",
                "dtype_numpy": "<f8",
                "external": "STREAM:",
                "object_name": "test_object",
            },
        },
        "uid": "descriptor-uid",
    }


@pytest.fixture
def hdf5_stream_resource_factory():
    return lambda data_key, chunk_shape: {
        "data_key": data_key,
        "mimetype": "application/x-hdf5",
        "uri": "file://localhost/test/file/path",
        "resource_path": "test_file.h5",
        "parameters": {
            "dataset": f"entry/data/{data_key}",
            "swmr": True,
            "chunk_shape": chunk_shape,
        },
        "uid": f"stream-resource-uid-{data_key}",
    }


@pytest.fixture
def image_seq_stream_resource_factory():
    return lambda image_format, data_key, chunk_shape: {
        "data_key": data_key,
        "mimetype": f"multipart/related;type=image/{image_format}",
        "uri": "file://localhost/test/file/path",
        "parameters": {"chunk_shape": chunk_shape, "template": "img_{:06d}." + image_format},
        "uid": f"stream-resource-uid-{data_key}",
    }


@pytest.fixture
def stream_datum_factory():
    return lambda data_key, indx, i_start, i_stop: {
        "seq_nums": {"start": i_start + 1, "stop": i_stop + 1},
        "indices": {"start": i_start, "stop": i_stop},
        "descriptor": "descriptor-uid",
        "stream_resource": f"stream-resource-uid-{data_key}",
        "uid": f"stream-datum-uid-{data_key}/{indx}",
    }


shape_testdata = [
<<<<<<< HEAD
    # ("test_img", True, (5, 10, 15)),
    # ("test_cube", True, (5, 10, 15, 3)),
    # ("test_arr", True, (5,)),
    # ("test_num", True, (5,)),
=======
    ("test_img", True, (5, 10, 15)),
    ("test_cube", True, (5, 10, 15, 3)),
    ("test_arr", True, (5,)),
    ("test_num", True, (5,)),
>>>>>>> 47bcbe39
    ("test_img", False, (50, 15)),
    ("test_cube", False, (50, 15, 3)),
    ("test_arr", False, (5,)),
    ("test_num", False, (5,)),
]


@pytest.mark.parametrize("data_key, stackable, expected", shape_testdata)
def test_hdf5_shape(descriptor, hdf5_stream_resource_factory, stream_datum_factory, data_key, stackable, expected):
    stream_resource = hdf5_stream_resource_factory(data_key=data_key, chunk_shape=())
    cons = HDF5Consolidator(stream_resource, descriptor)
    cons.stackable = stackable
    assert cons.shape == (0, *expected[1:])
    for i in range(5):
        doc = stream_datum_factory(data_key, i, i, i + 1)
        cons.consume_stream_datum(doc)
    assert cons.shape == expected


supported_image_seq_formats = ["jpeg", "tiff"]


@pytest.mark.parametrize("data_key, stackable, expected", shape_testdata)
@pytest.mark.parametrize("image_format", supported_image_seq_formats)
@pytest.mark.parametrize("files_per_stream_datum", [1, 2, 3, 5])
def test_tiff_shape(
    descriptor,
    image_seq_stream_resource_factory,
    stream_datum_factory,
    image_format,
    data_key,
    stackable,
    expected,
    files_per_stream_datum,
):
    stream_resource = image_seq_stream_resource_factory(
        image_format=image_format, data_key=data_key, chunk_shape=(1,)
    )
    cons = consolidator_factory(stream_resource, descriptor)
    cons.stackable = stackable
    assert cons.shape == (0, *expected[1:])
    for i in range(ceil(5 / files_per_stream_datum)):
        doc = stream_datum_factory(
            data_key, i, i * files_per_stream_datum, min((i + 1) * files_per_stream_datum, 5)
        )
        cons.consume_stream_datum(doc)
    assert cons.shape == expected
    assert len(cons.assets) == 5


chunk_testdata = [
<<<<<<< HEAD
    ("test_img", True, (), ((5,), (10,), (15,))),
    ("test_img", True, (1, 10, 15), ((1, 1, 1, 1, 1), (10,), (15,))),
    ("test_img", True, (2,), ((2, 2, 1), (10,), (15,))),
    ("test_img", True, (5, 10, 15), ((5,), (10,), (15,))),
    ("test_img", True, (10, 10, 15), ((5,), (10,), (15,))),
    ("test_img", True, (3, 4, 5), ((3, 2), (4, 4, 2), (5, 5, 5))),
    ("test_cube", True, (3, 4, 5, 3), ((3, 2), (4, 4, 2), (5, 5, 5), (3,))),
    ("test_arr", True, (), ((5,),)),
    ("test_arr", True, (2,), ((2, 2, 1),)),
    ("test_num", True, (), ((5,),)),
    ("test_num", True, (2,), ((2, 2, 1),)),
    ("test_img", False, (), ((50,), (15,))),
    ("test_img", False, (10, 15), ((10, 10, 10, 10, 10), (15,))),
    ("test_img", False, (7,), ((7, 3, 7, 3, 7, 3, 7, 3, 7, 3), (15,))),
]


@pytest.mark.parametrize("data_key, stackable, chunk_shape, expected", chunk_testdata)
def test_chunks(
    descriptor, hdf5_stream_resource_factory, stream_datum_factory, data_key, stackable, chunk_shape, expected
=======
    ("test_img", True, False, (), ((5,), (10,), (15,))),
    ("test_img", True, False, (1, 10, 15), ((1, 1, 1, 1, 1), (10,), (15,))),
    ("test_img", True, False, (2,), ((2, 2, 1), (10,), (15,))),
    ("test_img", True, False, (5, 10, 15), ((5,), (10,), (15,))),
    ("test_img", True, False, (10, 10, 15), ((5,), (10,), (15,))),
    ("test_img", True, False, (3, 4, 5), ((3, 2), (4, 4, 2), (5, 5, 5))),
    ("test_cube", True, False, (3, 4, 5, 3), ((3, 2), (4, 4, 2), (5, 5, 5), (3,))),
    ("test_arr", True, False, (), ((5,),)),
    ("test_arr", True, False, (2,), ((2, 2, 1),)),
    ("test_num", True, False, (), ((5,),)),
    ("test_num", True, False, (2,), ((2, 2, 1),)),
    ("test_img", False, False, (), ((50,), (15,))),
    ("test_img", False, False, (10, 15), ((10, 10, 10, 10, 10), (15,))),
    ("test_img", False, False, (7,), ((7, 3, 7, 3, 7, 3, 7, 3, 7, 3), (15,))),
    ("test_img", True, True, (), ((5,), (10,), (15,))),
    ("test_img", True, True, (1, 10, 15), ((1, 1, 1, 1, 1), (10,), (15,))),
    ("test_img", True, True, (2,), ((2, 2, 1), (10,), (15,))),
    ("test_img", True, True, (5, 10, 15), ((5,), (10,), (15,))),
    ("test_img", True, True, (10, 10, 15), ((5,), (10,), (15,))),
    ("test_img", True, True, (3, 4, 5), ((3, 2), (4, 4, 2), (5, 5, 5))),
    ("test_cube", True, True, (3, 4, 5, 3), ((3, 2), (4, 4, 2), (5, 5, 5), (3,))),
    ("test_arr", True, True, (), ((5,),)),
    ("test_arr", True, True, (2,), ((2, 2, 1),)),
    ("test_num", True, True, (), ((5,),)),
    ("test_num", True, True, (2,), ((2, 2, 1),)),
    ("test_img", False, True, (), ((50,), (15,))),
    ("test_img", False, True, (10, 15), ((10, 10, 10, 10, 10), (15,))),
    ("test_img", False, True, (7,), ((7, 7, 7, 7, 7, 7, 7, 1), (15,))),
]


@pytest.mark.parametrize("data_key, stackable, join_chunks, chunk_shape, expected", chunk_testdata)
def test_chunks(
    descriptor,
    hdf5_stream_resource_factory,
    stream_datum_factory,
    data_key,
    stackable,
    join_chunks,
    chunk_shape,
    expected,
>>>>>>> 47bcbe39
):
    stream_resource = hdf5_stream_resource_factory(data_key=data_key, chunk_shape=chunk_shape)
    cons = HDF5Consolidator(stream_resource, descriptor)
    cons.stackable = stackable
<<<<<<< HEAD
=======
    cons.join_chunks = join_chunks
>>>>>>> 47bcbe39
    assert cons.chunks == ((0,), *expected[1:])
    for i in range(5):
        doc = stream_datum_factory(data_key, i, i, i + 1)
        cons.consume_stream_datum(doc)
    assert cons.chunks == expected<|MERGE_RESOLUTION|>--- conflicted
+++ resolved
@@ -81,17 +81,10 @@
 
 
 shape_testdata = [
-<<<<<<< HEAD
-    # ("test_img", True, (5, 10, 15)),
-    # ("test_cube", True, (5, 10, 15, 3)),
-    # ("test_arr", True, (5,)),
-    # ("test_num", True, (5,)),
-=======
     ("test_img", True, (5, 10, 15)),
     ("test_cube", True, (5, 10, 15, 3)),
     ("test_arr", True, (5,)),
     ("test_num", True, (5,)),
->>>>>>> 47bcbe39
     ("test_img", False, (50, 15)),
     ("test_cube", False, (50, 15, 3)),
     ("test_arr", False, (5,)),
@@ -143,28 +136,6 @@
 
 
 chunk_testdata = [
-<<<<<<< HEAD
-    ("test_img", True, (), ((5,), (10,), (15,))),
-    ("test_img", True, (1, 10, 15), ((1, 1, 1, 1, 1), (10,), (15,))),
-    ("test_img", True, (2,), ((2, 2, 1), (10,), (15,))),
-    ("test_img", True, (5, 10, 15), ((5,), (10,), (15,))),
-    ("test_img", True, (10, 10, 15), ((5,), (10,), (15,))),
-    ("test_img", True, (3, 4, 5), ((3, 2), (4, 4, 2), (5, 5, 5))),
-    ("test_cube", True, (3, 4, 5, 3), ((3, 2), (4, 4, 2), (5, 5, 5), (3,))),
-    ("test_arr", True, (), ((5,),)),
-    ("test_arr", True, (2,), ((2, 2, 1),)),
-    ("test_num", True, (), ((5,),)),
-    ("test_num", True, (2,), ((2, 2, 1),)),
-    ("test_img", False, (), ((50,), (15,))),
-    ("test_img", False, (10, 15), ((10, 10, 10, 10, 10), (15,))),
-    ("test_img", False, (7,), ((7, 3, 7, 3, 7, 3, 7, 3, 7, 3), (15,))),
-]
-
-
-@pytest.mark.parametrize("data_key, stackable, chunk_shape, expected", chunk_testdata)
-def test_chunks(
-    descriptor, hdf5_stream_resource_factory, stream_datum_factory, data_key, stackable, chunk_shape, expected
-=======
     ("test_img", True, False, (), ((5,), (10,), (15,))),
     ("test_img", True, False, (1, 10, 15), ((1, 1, 1, 1, 1), (10,), (15,))),
     ("test_img", True, False, (2,), ((2, 2, 1), (10,), (15,))),
@@ -206,15 +177,11 @@
     join_chunks,
     chunk_shape,
     expected,
->>>>>>> 47bcbe39
 ):
     stream_resource = hdf5_stream_resource_factory(data_key=data_key, chunk_shape=chunk_shape)
     cons = HDF5Consolidator(stream_resource, descriptor)
     cons.stackable = stackable
-<<<<<<< HEAD
-=======
     cons.join_chunks = join_chunks
->>>>>>> 47bcbe39
     assert cons.chunks == ((0,), *expected[1:])
     for i in range(5):
         doc = stream_datum_factory(data_key, i, i, i + 1)
