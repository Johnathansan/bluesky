import collections
import inspect
import random
import re

import numpy as np
import numpy.testing as npt
import packaging
import pandas as pd
import pytest

import bluesky.plan_stubs as bps
import bluesky.plans as bp
import bluesky.preprocessors as bpp
from bluesky.plan_patterns import chunk_outer_product_args, outer_product
from bluesky.tests.utils import DocCollector, MsgCollector
from bluesky.utils import RequestStop


def _validate_start(start, expected_values):
    """Basic metadata validtion"""

    plan_md_key = [
        "plan_pattern_module",
        "plan_pattern_args",
        "plan_type",
        "plan_pattern",
        "plan_name",
        "num_points",
        "plan_args",
        "detectors",
    ]

    for k in plan_md_key:
        assert k in start
    for k, v in expected_values.items():
        assert start[k] == v


def test_plan_header(RE, hw):
    args = []

    ##
    args.append(
        (
            bp.grid_scan([hw.det], hw.motor, 1, 2, 3, hw.motor1, 4, 5, 6, hw.motor2, 7, 8, 9, snake_axes=True),
            {
                "motors": ("motor", "motor1", "motor2"),
                "extents": ([1, 2], [4, 5], [7, 8]),
                "shape": (3, 6, 9),
                "snaking": (False, True, True),
                "plan_pattern_module": "bluesky.plan_patterns",
                "plan_pattern": "outer_product",
                "plan_name": "grid_scan",
            },
        )
    )

    ##
    args.append(
        (
            bp.inner_product_scan([hw.det], 9, hw.motor, 1, 2, hw.motor1, 4, 5, hw.motor2, 7, 8),
            {"motors": ("motor", "motor1", "motor2")},
        )
    )

    for plan, target in args:
        c = DocCollector()
        RE(plan, c.insert)
        for s in c.start:
            _validate_start(s, target)


def test_ops_dimension_hints(RE, hw):
    det = hw.det
    motor = hw.motor
    motor1 = hw.motor1
    c = DocCollector()
    RE.subscribe(c.insert)
    RE(bp.grid_scan([det], motor, -1, 1, 7, motor1, 0, 2, 3))

    st = c.start[0]

    assert "dimensions" in st["hints"]

    assert st["hints"]["dimensions"] == [(m.hints["fields"], "primary") for m in (motor, motor1)]


def test_mesh_pseudo(hw, RE):
    p3x3 = hw.pseudo3x3
    sig = hw.sig
    d = DocCollector()

    RE.subscribe(d.insert)
    rs = RE(bp.grid_scan([sig], p3x3.pseudo1, 0, 3, 5, p3x3.pseudo2, 7, 10, 7))

    if RE.call_returns_result:
        uid = rs.run_start_uids[0]
    else:
        uid = rs[0]

    df = pd.DataFrame([_["data"] for _ in d.event[d.descriptor[uid][0]["uid"]]])

    for k in p3x3.describe():
        assert k in df

    for k in sig.describe():
        assert k in df

    assert all(df[sig.name] == 0)
    assert all(df[p3x3.pseudo3.name] == 0)


def test_rmesh_pseudo(hw, RE):
    p3x3 = hw.pseudo3x3
    p3x3.set(1, -2, 100)
    init_pos = p3x3.position
    sig = hw.sig
    d = DocCollector()

    RE.subscribe(d.insert)
    rs = RE(bp.rel_grid_scan([sig], p3x3.pseudo1, 0, 3, 5, p3x3.pseudo2, 7, 10, 7))

    if RE.call_returns_result:
        uid = rs.run_start_uids[0]
    else:
        uid = rs[0]

    df = pd.DataFrame([_["data"] for _ in d.event[d.descriptor[uid][0]["uid"]]])

    for k in p3x3.describe():
        assert k in df

    for k in sig.describe():
        assert k in df

    assert all(df[sig.name] == 0)
    assert all(df[p3x3.pseudo3.name] == 100)
    assert len(df) == 35
    assert min(df[p3x3.pseudo1.name]) == 1
    assert init_pos == p3x3.position


def test_relative_pseudo(hw, RE, db):
    RE.subscribe(db.insert)
    p = hw.pseudo3x3
    p.set(1, 1, 1)
    base_pos = p.position

    # this triggers the merging code path
    rs = RE(bp.relative_inner_product_scan([p], 5, p.pseudo1, -1, 1, p.pseudo2, -2, -1))

    if RE.call_returns_result:
        uid = rs.run_start_uids[0]
    else:
        uid = rs[0]

    tb1 = db[uid].table().drop("time", axis=1)
    assert p.position == base_pos

    # this triggers this does not
    rs = RE(bp.relative_inner_product_scan([p], 5, p.real1, 1, -1, p.real2, 2, 1))
    if RE.call_returns_result:
        uid = rs.run_start_uids[0]
    else:
        uid = rs[0]

    tb2 = db[uid].table().drop("time", axis=1)
    assert p.position == base_pos

    # same columns
    assert set(tb1) == set(tb2)
    # same number of points
    assert len(tb1) == len(tb2)

    def get_hint(c):
        h = c.hints["fields"]
        return h[0] if h else c.name

    for c in list(p.pseudo_positioners) + list(p.real_positioners):
        col = get_hint(c)
        print(col)
        assert (tb1[col] == tb2[col]).all()

    assert (tb1[get_hint(p.pseudo1)] == np.linspace(0, 2, 5)).all()


def test_reset_wrapper(hw, RE, monkeypatch):
    monkeypatch.setenv("BLUESKY_PREDECLARE", "1")
    p = hw.pseudo3x3
    m_col = MsgCollector()
    RE.msg_hook = m_col

    RE(bp.relative_inner_product_scan([], 1, p.pseudo1, 0, 1, p.pseudo2, 0, 1))
    expecte_objs = [p, None, None, None, p, None, p, None, None, p, None, None, p, p, None]
    assert len(m_col.msgs) == 15
    assert [m.obj for m in m_col.msgs] == expecte_objs


@pytest.mark.parametrize("pln", [bps.mv, bps.mvr])
def test_pseudo_mv(hw, RE, pln):
    p = hw.pseudo3x3
    m_col = MsgCollector()
    RE.msg_hook = m_col

    RE(pln(p.pseudo1, 1, p.pseudo2, 1))
    expecte_objs = [p, None]
    assert len(m_col.msgs) == 2
    assert [m.obj for m in m_col.msgs] == expecte_objs


def _good_per_step_factory():
    def per_step_old(detectors, motor, step):
        yield from bps.null()

    def per_step_extra(detectors, motor, step, some_kwarg=None):
        yield from bps.null()

    def per_step_exact(detectors, motor, step, take_reading=None):
        yield from bps.null()

    def per_step_kwargs(detectors, motor, step, **kwargs):
        yield from bps.null()

    def per_nd_step(detectors, post_cache, *args, **kwargs):
        yield from bps.null()

    return pytest.mark.parametrize(
        "per_step",
        [per_step_old, per_step_extra, per_step_exact, per_step_kwargs],
        ids=["no kwargs", "extra kwargs", "exact signature", "with kwargs"],
    )


@_good_per_step_factory()
def test_good_per_step_signature(hw, per_step):
    list(bp.scan([hw.det], hw.motor, -1, 1, 5, per_step=per_step))


def _bad_per_step_factory():
    def too_few(detectors, motor):
        "no body"

    def too_many(detectors, motor, step, bob):
        "no body"

    def extra_required_kwarg(detectors, motor, step, *, some_kwarg):
        "no body"

    def wrong_names(a, b, c, take_reading=None):
        "no body"

    def per_step_only_args(*args):
        "no body"

    def per_nd_step_extra(detectors, step, pos_cache, extra_no_dflt):
        "no body"

    def per_nd_step_bad_pos(detectors, step, pos_cache, *, extra_no_dflt):
        "no body"

    def all_wrong(a, b, c=None, *args, d=None, g, **kwargs):
        "no body"

    return pytest.mark.parametrize(
        "per_step",
        [too_few, too_many, extra_required_kwarg, wrong_names, per_step_only_args],
        ids=["too few", "too many", "required kwarg", "bad name", "args only"],
    )


@_bad_per_step_factory()
def test_bad_per_step_signature(hw, per_step):
    sig = inspect.signature(per_step)
    print(f"*** test bad_per_step {sig} ***\n")
    with pytest.raises(
        TypeError,
        match=re.escape(
            "per_step must be a callable with the signature \n "
            "<Signature (detectors, step, pos_cache)> or "
            "<Signature (detectors, motor, step)>. \n"
            f"per_step signature received: {sig}"
        ),
    ):
        list(bp.scan([hw.det], hw.motor, -1, 1, 5, per_step=per_step))


def require_ophyd_1_4_0():
    ophyd = pytest.importorskip("ophyd")
    if packaging.version.Version(ophyd.__version__) < packaging.version.Version("1.4.0"):
        pytest.skip("Needs ophyd 1.4.0 for realistic ophyd.sim Devices.")


@pytest.mark.parametrize("val", [0, None, "aardvark"])
def test_rd_dflt(val):
    ophyd = pytest.importorskip("ophyd")
    require_ophyd_1_4_0()
    sig = ophyd.Signal(value="0", name="sig")

    def tester(obj, dflt):
        ret = yield from bps.rd(obj, default_value=dflt)
        assert ret is dflt

    list(tester(sig, val))


@pytest.mark.parametrize("val", [0, None, "aardvark"])
def test_rd(RE, val):
    ophyd = pytest.importorskip("ophyd")
    require_ophyd_1_4_0()
    sig = ophyd.Signal(value="0", name="sig")

    def tester(obj, val):
        yield from bps.mv(sig, val)
        ret = yield from bps.rd(obj, default_value=object())
        assert ret == val

    RE(tester(sig, val))


def test_rd_fails(hw):
    require_ophyd_1_4_0()
    obj = hw.det

    obj.noise.kind = "hinted"
    hints = obj.hints.get("fields", [])
    msg = re.escape(
        f"Your object {obj} ({obj.name}.{obj.dotted_name}) has {len(hints)} items hinted ({hints}).  We "
    )
    with pytest.raises(ValueError, match=msg):
        list(bps.rd(obj))

    obj.noise.kind = "normal"
    obj.val.kind = "normal"
    msg = re.escape(
        f"Your object {obj} ({obj.name}.{obj.dotted_name}) and has {len(obj.read_attrs)} read attrs.  We "
    )
    with pytest.raises(ValueError, match=msg):
        list(bps.rd(obj))

    obj.read_attrs = []

    msg = re.escape(
        f"Your object {obj} ({obj.name}.{obj.dotted_name}) and has {len(obj.read_attrs)} read attrs.  We "
    )
    with pytest.raises(ValueError, match=msg):
        list(bps.rd(obj))


@pytest.mark.parametrize("kind", ["hinted", "normal"])
def test_rd_device(hw, RE, kind):
    require_ophyd_1_4_0()
    called = False
    hw.det.val.kind = kind

    def tester(obj):
        nonlocal called
        direct_read = yield from bps.read(obj)
        rd_read = yield from bps.rd(obj)
        sig_read = yield from bps.rd(obj.val)

        assert rd_read == direct_read["det"]["value"]
        assert sig_read == rd_read
        called = True

    RE(tester(hw.det))
    assert called


# ********  Tests for `grid_scan` and `rel_grid_scan` plans  ***********


def _retrieve_motor_positions(doc_collector, motors):
    """
    Retrieves the motor positions for the completed run.

    Parameters
    ----------
    `doc_collector`: DocCollector
        DocCollector object that contains data from a single run
    `motors`: list
        the list of motors for which positions should be collected.

    Returns
    -------
    the dictionary:
    {'motor_name_1': list of positions,
     'motor_name_2': list of positions, ...}

    """
    motor_names = [_.name for _ in motors]
    # Get the event list for the first run
    desc = next(iter(doc_collector.event.keys()))  # Descriptor
    event_list = doc_collector.event[desc]

    # Now collect the positions
    positions = {k: [] for k in motor_names}
    for event in event_list:
        for name in positions.keys():
            positions[name].append(event["data"][name])

    return positions


def _grid_scan_position_list(args, snake_axes):
    """
    Generates the lists of positions for each motor during the 'grid_scan'.

    Parameters
    ----------
    args: list
        list of arguments, same as the parameter `args` of the `grid_scan`
    snake_axes: None, True, False or iterable
        same meaning as `snake_axes` parameter of the `grid_scan`

    Returns
    -------
    Tuple of the dictionary:
        {'motor_name_1': list of positions,
         'motor_name_2': list of positions, ...}
    and the tuple that lists `snaking` status of each motor (matches the contents
    of the 'snaking' field of the start document.
    """
    # If 'snake_axis' is specified, it always overwrides any snaking values specified in 'args'
    chunk_args = list(chunk_outer_product_args(args))
    if isinstance(snake_axes, collections.abc.Iterable):
        for n, chunk in enumerate(chunk_args):
            motor, start, stop, num, snake = chunk
            if motor in snake_axes:
                chunk_args[n] = tuple([motor, start, stop, num, True])  # noqa: C409
            else:
                chunk_args[n] = tuple([motor, start, stop, num, False])  # noqa: C409
    elif snake_axes is True:
        chunk_args = [
            (motor, start, stop, num, True) if n > 0 else (motor, start, stop, num, False)
            for n, (motor, start, stop, num, _) in enumerate(chunk_args)
        ]
    elif snake_axes is False:
        chunk_args = [(motor, start, stop, num, False) for (motor, start, stop, num, _) in chunk_args]
    elif snake_axes is None:
        pass
    else:
        raise ValueError(f"The value of 'snake_axes' is not iterable, boolean or None: '{snake_axes}'")

    # Expected contents of the 'snaking' field in the start document
    snaking = tuple([_[4] for _ in chunk_args])

    # Now convert the chunked argument list to regular argument list before calling the cycler
    args_modified = []
    for n, chunk in enumerate(chunk_args):
        if n > 0:
            args_modified.extend(chunk)
        else:
            args_modified.extend(chunk[:-1])

    # Note, that outer_product is used to generate the list of coordinate points
    #   while the plan is executed, but it is tested elsewhere, so it can be trusted
    full_cycler = outer_product(args=args_modified)
    event_list = list(full_cycler)

    # The list of motors
    motors = [_[0] for _ in chunk_args]
    motor_names = [_.name for _ in motors]

    positions = {k: [] for k in motor_names}
    for event in event_list:
        for m, mn in zip(motors, motor_names):
            positions[mn].append(event[m])

    return positions, snaking


@pytest.mark.parametrize(
    "args, snake_axes",
    [
        # Calls using new arguments
        (("motor", 1, 2, 3, "motor1", 4, 5, 6, "motor2", 7, 8, 9), None),
        (("motor", 1, 2, 3, "motor1", 4, 5, 6, "motor2", 7, 8, 9), False),
        (("motor", 1, 2, 3, "motor1", 4, 5, 6, "motor2", 7, 8, 9), True),
        (("motor", 1, 2, 3, "motor1", 4, 5, 6, "motor2", 7, 8, 9), []),  # Empty list will disable snaking
        (("motor", 1, 2, 3, "motor1", 4, 5, 6, "motor2", 7, 8, 9), ["motor1"]),
        (("motor", 1, 2, 3, "motor1", 4, 5, 6, "motor2", 7, 8, 9), ["motor2"]),
        (("motor", 1, 2, 3, "motor1", 4, 5, 6, "motor2", 7, 8, 9), ["motor1", "motor2"]),
        # Deprecated calls
        (
            ("motor", 1, 2, 3, "motor1", 4, 5, 6, True, "motor2", 7, 8, 9, True),
            None,
        ),  # snake_axes may be only set to None
        (("motor", 1, 2, 3, "motor1", 4, 5, 6, True, "motor2", 7, 8, 9, False), None),
        (("motor", 1, 2, 3, "motor1", 4, 5, 6, False, "motor2", 7, 8, 9, True), None),
    ],
)
@pytest.mark.parametrize("plan, is_relative", [(bp.grid_scan, False), (bp.rel_grid_scan, True)])
def test_grid_scans(RE, hw, args, snake_axes, plan, is_relative):
    """
    Basic test of functionality of `grid_scan` and `rel_grid_scan`:
    Tested:
    - positions of the simulated motors at each step of the scan
    - contents of the 'snaking' field of the start document
    """

    # Convert motor names to actual motors in the argument list using fixture 'hw'
    args = [getattr(hw, _) if isinstance(_, str) else _ for _ in args]
    # Do the same in `snake_axes` if it contains the list of motors
    if isinstance(snake_axes, collections.abc.Iterable):
        snake_axes = [getattr(hw, _) for _ in snake_axes]

    # Place motors at random initial positions. Do it both for relative and
    #   absolute scans. The absolute scans will ignore the inital positions
    #   automatically.
    motors = [_[0] for _ in chunk_outer_product_args(args)]
    motors_pos = [2 * random.random() - 1 for _ in range(len(motors))]
    for _motor, _pos in zip(motors, motors_pos):
        RE(bps.mv(_motor, _pos))

    c = DocCollector()
    RE(plan([hw.det], *args, snake_axes=snake_axes), c.insert)
    positions = _retrieve_motor_positions(c, [hw.motor, hw.motor1, hw.motor2])
    # Retrieve snaking data from the start document
    snaking = c.start[0]["snaking"]

    # Generate the list of positions based on
    positions_expected, snaking_expected = _grid_scan_position_list(args=args, snake_axes=snake_axes)

    assert (
        snaking == snaking_expected
    ), "The contents of the 'snaking' field in the start document does not match the expected values"

    assert set(positions.keys()) == set(
        positions_expected.keys()
    ), "Different set of motors in dictionaries of actual and expected positions"

    # The dictionary of the initial postiions
    motor_pos_shift = {_motor.name: _pos for (_motor, _pos) in zip(motors, motors_pos)}

    for name in positions_expected.keys():
        # The positions should be shifted only if the plan is relative.
        #   Absolute plans will ignore the initial motor positions
        shift = motor_pos_shift[name] if is_relative else 0
        npt.assert_array_almost_equal(
            positions[name],
            np.array(positions_expected[name]) + shift,
            err_msg=f"Expected and actual positions for the motor '{name}' don't match",
        )


@pytest.mark.parametrize("plan", [bp.grid_scan, bp.rel_grid_scan])
def test_grid_scans_failing(RE, hw, plan):
    """Test the failing cases of 'grid_scan' and 'rel_grid_scan'"""

    # Multiple instance of the same motor in 'args'
    args_list = [
        # New style
        (hw.motor, 1, 2, 3, hw.motor1, 4, 5, 6, hw.motor1, 7, 8, 9),
        # Old style
        (hw.motor, 1, 2, 3, hw.motor1, 4, 5, 6, True, hw.motor1, 7, 8, 9, False),
    ]
    for args in args_list:
        with pytest.raises(ValueError, match="Some motors are listed multiple times in the argument list 'args'"):
            RE(plan([hw.det], *args))

    # 'snake_axes' contains repeated elements
    with pytest.raises(ValueError, match="The list of axes 'snake_axes' contains repeated elements"):
        args = (hw.motor, 1, 2, 3, hw.motor1, 4, 5, 6, hw.motor2, 7, 8, 9)
        snake_axes = [hw.motor1, hw.motor2, hw.motor1]
        RE(plan([hw.det], *args, snake_axes=snake_axes))

    # Snaking is enabled for the slowest motor
    with pytest.raises(ValueError, match="The list of axes 'snake_axes' contains the slowest motor"):
        args = (hw.motor, 1, 2, 3, hw.motor1, 4, 5, 6, hw.motor2, 7, 8, 9)
        snake_axes = [hw.motor1, hw.motor]
        RE(plan([hw.det], *args, snake_axes=snake_axes))

    # Attempt to enable snaking for motors that are not controlled during the scan
    with pytest.raises(
        ValueError,
        match="The list of axes 'snake_axes' contains motors that are not controlled during the scan",
    ):
        args = (hw.motor, 1, 2, 3, hw.motor1, 4, 5, 6, hw.motor2, 7, 8, 9)
        snake_axes = [hw.motor1, hw.motor3]
        RE(plan([hw.det], *args, snake_axes=snake_axes))

    # Mix deprecated and new API ('snake_axes' is used while snaking is set in 'args'
    with pytest.raises(ValueError, match="Mixing of deprecated and new API interface is not allowed"):
        args = (hw.motor, 1, 2, 3, hw.motor1, 4, 5, 6, True, hw.motor2, 7, 8, 9, False)
        RE(plan([hw.det], *args, snake_axes=False))

    # The type of 'snake_axes' parameter is not allowed
    for snake_axes in (10, 50.439, "some string"):
        with pytest.raises(ValueError, match="Parameter 'snake_axes' is not iterable, boolean or None"):
            args = (hw.motor, 1, 2, 3, hw.motor1, 4, 5, 6, hw.motor2, 7, 8, 9)
            RE(plan([hw.det], *args, snake_axes=snake_axes))

    # Argument detectors is a generator
    generator = (detector for detector in [hw.det1, hw.det2])
    with pytest.raises(
        TypeError, match="The input argument must be either as a list or a tuple of Readable objects."
    ):
        args = (hw.motor, 1, 2, 3, hw.motor1, 4, 5, 6, True, hw.motor2, 7, 8, 9, False)
        RE(plan(generator, *args))


def test_describe_failure(RE):
    ophyd = pytest.importorskip("ophyd")

    class Aardvark(Exception):
        # Unique exception to test behavior of describe.
        ...

    class BadSignalDescribe(ophyd.Signal):
        def describe(self):
            raise Aardvark("Look, an aardvark!")

    class BadSignalRead(ophyd.Signal):
        def read(self):
            raise Aardvark("Look, the other aardvark!")

    bad_signal1 = BadSignalDescribe(value=5, name="Arty")
    bad_signal2 = BadSignalRead(value=5, name="Arty")
    good_signal = ophyd.Signal(value=42, name="baseline")

    class StreamTester:
        def __init__(self):
            self.event_count = 0
            self.stream_names = set()

        def __call__(self, name, doc):
            if name == "event":
                self.event_count += 1
            if name == "descriptor":
                self.stream_names.add(doc["name"])

        def verify(self):
            assert self.event_count == 2
            assert self.stream_names == set(["baseline"])  # noqa: C405

    st = StreamTester()
    with pytest.raises(Aardvark, match="Look, an aardvark!"):
        RE(bpp.baseline_wrapper(bp.count([bad_signal1]), [good_signal]), st)
    st.verify()

    st = StreamTester()
    with pytest.raises(Aardvark, match="Look, the other aardvark!"):
        RE(bpp.baseline_wrapper(bp.count([bad_signal2]), [good_signal]), st)
    st.verify()


def test_errors_through_msg_mutator(hw, monkeypatch):
    monkeypatch.setenv("BLUESKY_PREDECLARE", "1")
    gen = bp.rel_scan([], hw.motor, 5, -5, 10)

    msgs = []

    msgs.append(next(gen))
    msgs.append(next(gen))
    msgs.append(next(gen))
    msgs.append(next(gen))
    msgs.append(next(gen))
    msgs.append(gen.throw(RequestStop))
    try:
        while True:
            msgs.append(next(gen))
    except RequestStop:
        pass
    else:
        raise False  # noqa: B016

    target = [
        "stage",
        "open_run",
        "declare_stream",
        "checkpoint",
        "set",
        "close_run",
        "unstage",
        "set",
        "wait",
    ]

    assert target == [m.command for m in msgs]


@pytest.mark.parametrize("predeclare", [True, False])
def test_predeclare_env(hw, monkeypatch, predeclare):
    from cycler import cycler

    if predeclare:
        monkeypatch.setenv("BLUESKY_PREDECLARE", "1")

    for p in [
        bp.count([hw.det]),
        bp.scan_nd([hw.det], cycler(hw.motor1, [1, 2, 3]) * cycler(hw.motor2, [4, 5, 6])),
        bp.log_scan([hw.det], hw.motor, 1, 20, 5),
    ]:
        cmds = [m.command for m in p]
        if predeclare:
            assert "declare_stream" in cmds
        else:
            assert "declare_stream" not in cmds


<<<<<<< HEAD
def test_count_failure(RE, hw):
    detector_generator = (det for det in [hw.det1, hw.det2])
    with pytest.raises(TypeError):
        RE(bp.count(detector_generator))

    with pytest.raises(TypeError):
        RE(bp.count(hw.det))
=======
@pytest.mark.filterwarnings("error")
def test_no_warning(hw):
    # this should not warn
    list(bps.rel_set(hw.motor, 2))
>>>>>>> 3114fb32
<|MERGE_RESOLUTION|>--- conflicted
+++ resolved
@@ -699,7 +699,6 @@
             assert "declare_stream" not in cmds
 
 
-<<<<<<< HEAD
 def test_count_failure(RE, hw):
     detector_generator = (det for det in [hw.det1, hw.det2])
     with pytest.raises(TypeError):
@@ -707,9 +706,9 @@
 
     with pytest.raises(TypeError):
         RE(bp.count(hw.det))
-=======
+
+
 @pytest.mark.filterwarnings("error")
 def test_no_warning(hw):
     # this should not warn
-    list(bps.rel_set(hw.motor, 2))
->>>>>>> 3114fb32
+    list(bps.rel_set(hw.motor, 2))