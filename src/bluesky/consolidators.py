--- conflicted
+++ resolved
@@ -3,12 +3,8 @@
 import enum
 import os
 import re
-<<<<<<< HEAD
 import warnings
-from typing import Any, Optional, Union
-=======
 from typing import Any, Literal, Optional, Union
->>>>>>> 59204bf3
 
 import numpy as np
 from event_model.documents import EventDescriptor, StreamDatum, StreamResource
@@ -87,29 +83,17 @@
     supported_mimetypes : set[str]
         a set of mimetypes that can be handled by a derived Consolidator class; raises ValueError if attempted to
         pass Resource documents related to unsupported mimetypes.
-<<<<<<< HEAD
-    stackable : bool
-        similar to numpy or dask stacking operation. When True, the resulting consolidated dataset is produced by
-        stacking all datums along a new dimension added on the left, e.g. a stack of tiff images, otherwise -- new
-        datum will appended to the end of the exisitng leftmost dimension, e.g. rows of a table (similarly to
-        concatenation in numpy).
-=======
     join_method : Literal["stack", "concat"]
         a method to join the data; if "stack", the resulting consolidated dataset is produced by joining all datums
         along a new dimension added on the left, e.g. a stack of tiff images, otherwise -- datums will be appended
         to the end of the existing leftmost dimension, e.g. rows of a table (similarly to concatenation in numpy).
->>>>>>> 59204bf3
     join_chunks : bool
         if True, the chunking of the resulting dataset will be determined after consolidation, otherwise each part
         is considered to be chunked separately.
     """
 
     supported_mimetypes: set[str] = {"application/octet-stream"}
-<<<<<<< HEAD
-    stackable: bool = False
-=======
     join_method: Literal["stack", "concat"] = "concat"
->>>>>>> 59204bf3
     join_chunks: bool = True
 
     def __init__(self, stream_resource: StreamResource, descriptor: EventDescriptor):
@@ -123,8 +107,7 @@
         # Find datum shape and machine dtype; dtype_numpy, dtype_str take precedence if specified
         data_desc = descriptor["data_keys"][self.data_key]
         self.datum_shape: tuple[int, ...] = tuple(data_desc["shape"])
-<<<<<<< HEAD
-        self.datum_shape = () if self.datum_shape == (1,) and self.stackable else self.datum_shape
+        self.datum_shape = () if self.datum_shape == (1,) and self.join_method == "stack" else self.datum_shape
         # Check that the datum shape is consistent between the StreamResource and the Descriptor
         if multiplier := self._sres_parameters.get("multiplier"):
             self.datum_shape = self.datum_shape or (multiplier,)  # If datum_shape is not set
@@ -134,9 +117,6 @@
                 else:
                     self.datum_shape = (multiplier,) + self.datum_shape
                     # TODO: Check consistency with chunk_shape
-=======
-        self.datum_shape = () if self.datum_shape == (1,) and self.join_method == "stack" else self.datum_shape
->>>>>>> 59204bf3
 
         # Determine data type. From highest precedent to lowest:
         # 1. Try 'dtype_descr', optional, if present -- this is a structural dtype
@@ -165,13 +145,8 @@
         if any(d <= 0 for d in self.chunk_shape):
             raise ValueError(f"Chunk size in all dimensions must be at least 1: chunk_shape={self.chunk_shape}.")
 
-<<<<<<< HEAD
-        # Possibly overwrite the stackable and join_chunks flags
-        self.stackable = self._sres_parameters.get("stackable", self.stackable)
-=======
         # Possibly overwrite the join_method and join_chunks attributes
         self.join_method = self._sres_parameters.get("join_method", self.join_method)
->>>>>>> 59204bf3
         self.join_chunks = self._sres_parameters.get("join_chunks", self.join_chunks)
 
         self._num_rows: int = 0  # Number of rows in the Data Source (all rows, includung skips)
@@ -187,19 +162,11 @@
     def shape(self) -> tuple[int, ...]:
         """Native shape of the data stored in assets
 
-<<<<<<< HEAD
-        This includes the leading (0th) dimension corresponding to the number of rows, if the dataset is stackable,
-        including skipped rows, if any. The number of relevant usable data rows may be lower, which is determined
-        by the `seq_nums` field of StreamDatum documents."""
-
-        if (not self.stackable) and len(self.datum_shape) > 0:
-=======
         This includes the leading (0th) dimension corresponding to the number of rows (if the join_method is stack)
         including skipped rows, if any. The number of relevant usable data rows may be lower, which is determined
         by the `seq_nums` field of StreamDatum documents."""
 
         if (self.join_method == "concat") and len(self.datum_shape) > 0:
->>>>>>> 59204bf3
             return self._num_rows * self.datum_shape[0], *self.datum_shape[1:]
 
         return self._num_rows, *self.datum_shape
@@ -217,19 +184,11 @@
         is a tuple with less than `self.shape` elements -- assume it defines the chunk sizes along the leading
         dimensions.
 
-<<<<<<< HEAD
-        If the consolidator is NOT stackable, and `join_chunks = False`, the chunking along the leftmost dimensions
-        is assumed to be preserved in each appended data point, i.e. consecutive chunks do not join, e.g. for a 1d
-        array with chunks (3,3,1), the resulting chunking after 3 repeats is (3,3,1,3,3,1,3,3,1).
-        When `join_chunks = True` (default), the chunk size along the leftmost dimension is determined by the
-        chunk_shape parameter, as in the usual, stackable, case.
-=======
         If the joining method is "concat", and `join_chunks = False`, the chunking along the leftmost dimensions
         is assumed to be preserved in each appended data point, i.e. consecutive chunks do not join, e.g. for a 1d
         array with chunks (3,3,1), the resulting chunking after 3 repeats is (3,3,1,3,3,1,3,3,1).
         When `join_chunks = True` (default), the chunk size along the leftmost dimension is determined by the
         chunk_shape parameter; this is the case when `join_method == "stack"` well.
->>>>>>> 59204bf3
         Chunking along the trailing dimensions is always preserved as in the original (single) array.
         """
 
@@ -242,15 +201,11 @@
         # If chunk shape is less than or equal to the total shape dimensions, chunk each specified dimension
         # starting from the leading dimension
         if len(self.chunk_shape) <= len(self.shape):
-<<<<<<< HEAD
-            if self.stackable or (not self.stackable and self.join_chunks) or len(self.chunk_shape) == 0:
-=======
             if (
                 self.join_method == "stack"
                 or (self.join_method == "concat" and self.join_chunks)
                 or len(self.chunk_shape) == 0
             ):
->>>>>>> 59204bf3
                 result = tuple(
                     list_summands(ddim, cdim)
                     for ddim, cdim in zip(self.shape[: len(self.chunk_shape)], self.chunk_shape)
@@ -293,10 +248,6 @@
         """
         return {}
 
-<<<<<<< HEAD
-    @property
-=======
->>>>>>> 59204bf3
     def structure(self) -> ArrayStructure:
         return ArrayStructure(
             data_type=self.data_type,
@@ -332,13 +283,8 @@
             mimetype=self.mimetype,
             assets=self.assets,
             structure_family=StructureFamily.array,
-<<<<<<< HEAD
-            structure=self.structure,
-            parameters=self.adapter_parameters,
-=======
             structure=self.structure(),
             parameters=self.adapter_parameters(),
->>>>>>> 59204bf3
             management=Management.external,
         )
 
@@ -354,7 +300,6 @@
         all_adapters_by_mimetype = collections.ChainMap((adapters_by_mimetype or {}), DEFAULT_ADAPTERS_BY_MIMETYPE)
         adapter_class = all_adapters_by_mimetype[self.mimetype]
 
-<<<<<<< HEAD
         # TODO: How to pass the `node` argument here?
         return adapter_class.from_catalog(
             self.get_data_source(), structure=self.structure, **self.adapter_parameters
@@ -411,31 +356,15 @@
 
 class CSVConsolidator(ConsolidatorBase):
     supported_mimetypes: set[str] = {"text/csv;header=absent"}
-    stackable: bool = False
-    join_chunks: bool = False
-
-=======
-        return adapter_class.from_assets(self.assets, structure=self.structure(), **self.adapter_parameters())
-
-
-class CSVConsolidator(ConsolidatorBase):
-    supported_mimetypes: set[str] = {"text/csv;header=absent"}
     join_method: Literal["stack", "concat"] = "concat"
     join_chunks: bool = False
 
->>>>>>> 59204bf3
     def __init__(self, stream_resource: StreamResource, descriptor: EventDescriptor):
         super().__init__(stream_resource, descriptor)
         self.assets.append(Asset(data_uri=self.uri, is_directory=False, parameter="data_uris"))
 
-<<<<<<< HEAD
-    @property
-    def adapter_parameters(self) -> dict:
-        return {**self._sres_parameters}
-=======
     def adapter_parameters(self) -> dict:
         return {**self._sres_parameters()}
->>>>>>> 59204bf3
 
 
 class HDF5Consolidator(ConsolidatorBase):
@@ -486,11 +415,7 @@
         self.permitted_extensions: set[str] = permitted_extensions
         self.data_uris: list[str] = []
         self.chunk_shape = self.chunk_shape or (1,)  # I.e. number of frames per file (tiff, jpeg, etc.)
-<<<<<<< HEAD
-        if not self.stackable:
-=======
         if self.join_method == "concat":
->>>>>>> 59204bf3
             assert self.datum_shape[0] % self.chunk_shape[0] == 0, (
                 f"Number of frames per file ({self.chunk_shape[0]}) must divide the total number of frames per "
                 f"datum ({self.datum_shape[0]}): variable-sized files are not allowed."
@@ -508,22 +433,13 @@
             # Handle the flags
             flag_str = ""
             if "-" in flags:
-<<<<<<< HEAD
-                flag_str += "<"  # Left-align
-            elif "0" in flags:
-                flag_str += "0"  # Zero padding
-=======
                 flag_str = "<"  # Left-align
->>>>>>> 59204bf3
             if "+" in flags:
                 flag_str += "+"  # Show positive sign
             elif " " in flags:
                 flag_str += " "  # Space before positive numbers
-<<<<<<< HEAD
-=======
             if "0" in flags:
                 flag_str += "0"  # Zero padding
->>>>>>> 59204bf3
 
             # Build width and precision if they exist
             width_str = width if width else ""
@@ -542,11 +458,7 @@
             self._sres_parameters["template"]
             .replace("%s", "{:s}", 1)
             .replace("%s", "")
-<<<<<<< HEAD
-            .replace("%s", self._sres_parameters.get("filename", ""), 1)
-=======
             .replace("{:s}", self._sres_parameters.get("filename", ""), 1)
->>>>>>> 59204bf3
         )
         self.template = re.sub(r"%([-+#0 ]*)(\d+)?(?:\.(\d+))?([d])", int_replacer, self.template)
 
@@ -569,19 +481,11 @@
         frames per file is equal to the leftmost chunk_shape dimension, self.chunk_shape[0].
         The number of files produced per each datum is then the ratio of these two numbers.
 
-<<<<<<< HEAD
-        If the dataset is stackable, we assume that each datum becomes its own index in the new leftmost dimension
-        of the resulting dataset, and hence corresponds to a single file.
-        """
-
-        files_per_datum = self.datum_shape[0] // self.chunk_shape[0] if not self.stackable else 1
-=======
         If `join_method == "stack"`, we assume that each datum becomes its own index in the new leftmost dimension
         of the resulting dataset, and hence corresponds to a single file.
         """
 
         files_per_datum = self.datum_shape[0] // self.chunk_shape[0] if self.join_method == "concat" else 1
->>>>>>> 59204bf3
         first_file_indx = doc["indices"]["start"] * files_per_datum
         last_file_indx = doc["indices"]["stop"] * files_per_datum
         for indx in range(first_file_indx, last_file_indx):
