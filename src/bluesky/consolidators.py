import collections
import dataclasses
import enum
import os
import re
from typing import Any, Optional, Union

import numpy as np
from event_model.documents import EventDescriptor, StreamDatum, StreamResource
from tiled.mimetypes import DEFAULT_ADAPTERS_BY_MIMETYPE
from tiled.structures.array import ArrayStructure, BuiltinDtype, StructDtype

DTYPE_LOOKUP = {"number": "<f8", "array": "<f8", "boolean": "bool", "string": "str", "integer": "int"}


# TODO: Move Consolidator classes into external repo (probably area-detector-handlers) and use the existing
# handler discovery mechanism.
# GitHub Issue: https://github.com/bluesky/bluesky/issues/1740


class StructureFamily(str, enum.Enum):
    array = "array"
    awkward = "awkward"
    container = "container"
    sparse = "sparse"
    table = "table"


class Management(str, enum.Enum):
    external = "external"
    immutable = "immutable"
    locked = "locked"
    writable = "writable"


@dataclasses.dataclass
class Asset:
    data_uri: str
    is_directory: bool
    parameter: Optional[str]
    num: Optional[int] = None
    id: Optional[int] = None


@dataclasses.dataclass
class DataSource:
    structure_family: StructureFamily
    structure: Any
    id: Optional[int] = None
    mimetype: Optional[str] = None
    parameters: dict = dataclasses.field(default_factory=dict)
    assets: list[Asset] = dataclasses.field(default_factory=list)
    management: Management = Management.writable


class ConsolidatorBase:
    """Consolidator of StreamDatums

    A Consolidator consumes documents from RE; it is similar to usual Bluesky Handlers but is designed to work
    with streaming data (received via StreamResource and StreamDatum documents). It composes details (DataSource
    and its Assets) that will go into the Tiled database. Each Consolidator is instantiated per a Stream Resource.

    Tiled Adapters will later use this to read the data, with good random access and bulk access support.

    We put this code into consolidators so that additional, possibly very unusual, formats can be supported by
    users without getting a PR merged into Bluesky or Tiled.

    The CONSOLIDATOR_REGISTRY (see example below) and the Tiled catalog parameter adapters_by_mimetype can be used
    together to support:
        - Ingesting a new mimetype from Bluesky documents and generating DataSource and Asset with appropriate
          parameters (the consolidator's job);
        - Interpreting those DataSource and Asset parameters to do I/O (the adapter's job).

    To implement new Consolidators for other mimetypes, subclass ConsolidatorBase, possibly expand the
    `consume_stream_datum` and `get_data_source` methods, and ensure that the returned `adapter_parameters`
    property matches the expected adapter signature. Declare a set of supported mimetypes to allow validation and
    automated discovery of the subclassed Consolidator.

    Attributes:
    -----------

    supported_mimetypes : set[str]
        a set of mimetypes that can be handled by a derived Consolidator class; raises ValueError if attempted to
        pass Resource documents related to unsupported mimetypes.
    stackable : bool
        when True (default), the resulting consolidated dataset is produced by stacking all datums along a new
        dimension added on the left, e.g. a stack of tiff images, otherwise -- new datum will appended to the end
        of the exisitng leftmost dimension, e.g. rows of a table.
    """

    supported_mimetypes: set[str] = {"application/octet-stream"}
    stackable: bool = True

    def __init__(self, stream_resource: StreamResource, descriptor: EventDescriptor):
        self.mimetype = self.get_supported_mimetype(stream_resource)

        self.data_key = stream_resource["data_key"]
        self.uri = stream_resource["uri"]
        self.assets: list[Asset] = []
        self._sres_parameters = stream_resource["parameters"]

        # Find data shape and machine dtype; dtype_numpy, dtype_str take precedence if specified
        data_desc = descriptor["data_keys"][self.data_key]
        self.datum_shape = tuple(data_desc["shape"])
        self.datum_shape = self.datum_shape if self.datum_shape != (1,) else ()

        # Determine data type. From highest precedent to lowest:
        # 1. Try 'dtype_descr', optional, if present -- this is a structural dtype
        # 2. Try 'dtype_numpy', optional in the document schema.
        # 3. Try 'dtype_str', an old convention predataing 'dtype_numpy', not in the schema.
        # 4. Get 'dtype', required by the schema, which is a fuzzy JSON spec like 'number'
        #    and make a best effort to convert it to a numpy spec like '<u8'.
<<<<<<< HEAD
        # 5. If unable to do any of the above, pass through whatever string is in 'dtype'.
        self.data_type: Optional[Union[BuiltinDtype, StructDtype]]
        dtype_numpy = np.dtype(
            list(map(tuple, data_desc.get("dtype_descr", [])))  # fileds of structural dtype
            or data_desc.get("dtype_numpy")  # standard location
            or data_desc.get(
                "dtype_str",  # legacy location
                # try to guess numpy dtype from JSON type
                DTYPE_LOOKUP.get(data_desc["dtype"], data_desc["dtype"]),
            )
        )
        if dtype_numpy.kind == "V":
            self.data_type = StructDtype.from_numpy_dtype(dtype_numpy)
        else:
            self.data_type = BuiltinDtype.from_numpy_dtype(dtype_numpy)

        # Set chunk (or partition) shape
=======
        # 4. If unable to do any of the above, pass through whatever string is in 'dtype'.
        dtype_spec = (
            data_desc.get("dtype_numpy")  # Try dtype_numpy first
            or str(data_desc.get("dtype_str", ""))  # Then try dtype_str
            or DTYPE_LOOKUP.get(data_desc["dtype"])  # Then try mapping from JSON type
            or data_desc["dtype"]  # Finally fall back to raw dtype string
        )
        self.dtype = np.dtype(dtype_spec)
>>>>>>> 88c403ff
        self.chunk_shape = self._sres_parameters.get("chunk_shape", ())
        if 0 in self.chunk_shape:
            raise ValueError(f"Chunk size in all dimensions must be at least 1: chunk_shape={self.chunk_shape}.")

        self._num_rows: int = 0  # Number of rows in the Data Source (all rows, includung skips)
        self._has_skips: bool = False
        self._seqnums_to_indices_map: dict[int, int] = {}

    @classmethod
    def get_supported_mimetype(cls, sres):
        if sres["mimetype"] not in cls.supported_mimetypes:
            raise ValueError(f"A data source of {sres['mimetype']} type can not be handled by {cls.__name__}.")
        return sres["mimetype"]

    @property
    def shape(self) -> tuple[int, ...]:
        """Native shape of the data stored in assets

        This includes the leading (0th) dimension corresponding to the number of rows, if the dataset is stackable,
        including skipped rows, if any. The number of relevant usable data rows may be lower, which is determined
        by the `seq_nums` field of StreamDatum documents."""

        if (not self.stackable) and len(self.datum_shape) > 0:
            return self._num_rows * self.datum_shape[0], *self.datum_shape[1:]

        return self._num_rows, *self.datum_shape

    @property
    def chunks(self) -> tuple[tuple[int, ...], ...]:
        """Explicit (dask-style) specification of chunk sizes

        The produced chunk specification is a tuple of tuples of int that specify the sizes of each chunk in each
        dimension; it is based on the StreamResource parameter `chunk_shape`.

        If `chunk_shape` is an empty tuple -- assume the dataset is stored as a single chunk for all existing and
        new elements. Usually, however, `chunk_shape` is a tuple of int, in which case, we assume fixed-sized
        chunks with at most `chunk_shape[0]` elements (i.e. `_num_rows`); last chunk can be smaller. If chunk_shape
        is a tuple with only one element -- assume it defines the chunk size along the leading (event) dimension.

        If the consolidator is not stackable, the chunking along the leftmost dimensions is assumed to be preserved
        in each appended data point, i.e. consecutive chunks do not join, e.g. (3,3,1) -> (3,3,1,3,3,1,3,3,1).
        """

        def list_summands(A, b, repeat=1):
            # Generate a list with repeated b summing up to A; append the remainder if necessary
            return tuple([b] * (A // b) + ([A % b] if A % b > 0 else [])) * repeat or (0,)

        if len(self.chunk_shape) == 0:
            return tuple((d,) for d in self.shape)

        elif len(self.chunk_shape) == 1:
            if self.stackable:
                return list_summands(self._num_rows, self.chunk_shape[0]), *[(d,) for d in self.datum_shape]
            else:
                return list_summands(self.datum_shape[0], self.chunk_shape[0], repeat=self._num_rows), *[
                    (d,) for d in self.datum_shape[1:]
                ]

        elif len(self.chunk_shape) == len(self.shape):
            if self.stackable:
                return tuple([list_summands(ddim, cdim) for cdim, ddim in zip(self.chunk_shape, self.shape)])
            else:
                return list_summands(self.datum_shape[0], self.chunk_shape[0], repeat=self._num_rows), *[
                    list_summands(ddim, cdim) for cdim, ddim in zip(self.chunk_shape[1:], self.shape[1:])
                ]

        else:
            raise ValueError(
                f"The shape of chunks, {self.chunk_shape}, is not consistent with the shape of data, {self.shape}."
            )

    @property
    def has_skips(self) -> bool:
        """Indicates whether any rows should be skipped when mapping their indices to frame numbers

        This flag is intended to provide a shortcut for more efficient data access when there are no skips, and the
        mapping between indices and seq_nums is straightforward. In other case, the _seqnums_to_indices_map needs
        to be taken into account.
        """
        return self._num_rows > len(self._seqnums_to_indices_map)

    @property
    def adapter_parameters(self) -> dict:
        """A dictionary of parameters passed to an Adapter

        These parameters are intended to provide any additional information required to read a data source of a
        specific mimetype, e.g. "path" the path into an HDF5 file or "template" the filename pattern of a TIFF
        sequence.

        This property is to be subclassed as necessary.
        """
        return {}

    @property
    def structure(self) -> ArrayStructure:
        return ArrayStructure(
            data_type=self.data_type,
            shape=self.shape,
            chunks=self.chunks,
        )

    def consume_stream_datum(self, doc: StreamDatum):
        """Process a new StreamDatum and update the internal data structure

        This will be called for every new StreamDatum received to account for the new added rows.
        This method _may need_ to be subclassed and expanded depending on a specific mimetype.
        Actions:
          - Parse the fields in a new StreamDatum
          - Increment the number of rows (implemented by the Base class)
          - Keep track of the correspondence between indices and seq_nums (implemented by the Base class)
          - Update the list of assets, including their uris, if necessary
          - Update shape and chunks
        """
        self._num_rows += doc["indices"]["stop"] - doc["indices"]["start"]
        new_seqnums = range(doc["seq_nums"]["start"], doc["seq_nums"]["stop"])
        new_indices = range(doc["indices"]["start"], doc["indices"]["stop"])
        self._seqnums_to_indices_map.update(dict(zip(new_seqnums, new_indices)))

    def get_data_source(self) -> DataSource:
        """Return a DataSource object reflecting the current state of the streamed dataset.

        The returned DataSource is conceptually similar (and can be an instance of) tiled.structures.DataSource. In
        general, it describes associated Assets (filepaths, mimetype) along with their internal data structure
        (array shape, chunks, additional parameters) and should contain all information necessary to read the file.
        """
        return DataSource(
            mimetype=self.mimetype,
            assets=self.assets,
            structure_family=StructureFamily.array,
            structure=self.structure,
            parameters=self.adapter_parameters,
            management=Management.external,
        )

    def get_adapter(self, adapters_by_mimetype=None):
        """Return an Adapter suitable for reading the data

        Uses a dictionary mapping of a mimetype to a callable that returns an Adapter instance.
        This might be a class, classmethod constructor, factory function...
        it does not matter here; it is just a callable.
        """

        # User-provided adapters take precedence over defaults.
        all_adapters_by_mimetype = collections.ChainMap((adapters_by_mimetype or {}), DEFAULT_ADAPTERS_BY_MIMETYPE)
        adapter_class = all_adapters_by_mimetype[self.mimetype]

        return adapter_class.from_assets(self.assets, structure=self.structure, **self.adapter_parameters)


class CSVConsolidator(ConsolidatorBase):
    supported_mimetypes: set[str] = {"text/csv;header=absent"}
    stackable: bool = False

    def __init__(self, stream_resource: StreamResource, descriptor: EventDescriptor):
        super().__init__(stream_resource, descriptor)
        self.assets.append(Asset(data_uri=self.uri, is_directory=False, parameter="data_uris"))

    @property
    def adapter_parameters(self) -> dict:
        return {**self._sres_parameters}


class HDF5Consolidator(ConsolidatorBase):
    supported_mimetypes = {"application/x-hdf5"}

    def __init__(self, stream_resource: StreamResource, descriptor: EventDescriptor):
        super().__init__(stream_resource, descriptor)
        self.assets.append(Asset(data_uri=self.uri, is_directory=False, parameter="data_uri"))
        self.swmr = self._sres_parameters.get("swmr", True)

    @property
    def adapter_parameters(self) -> dict:
        """Parameters to be passed to the HDF5 adapter, a dictionary with the keys:

        dataset: list[str] - a path to the dataset within the hdf5 file represented as list split at `/`
        swmr: bool -- True to enable the single writer / multiple readers regime
        """
        return {"dataset": self._sres_parameters["dataset"].strip("/").split("/"), "swmr": self.swmr}


class MultipartRelatedConsolidator(ConsolidatorBase):
    def __init__(
        self, permitted_extensions: set[str], stream_resource: StreamResource, descriptor: EventDescriptor
    ):
        super().__init__(stream_resource, descriptor)
        self.permitted_extensions: set[str] = permitted_extensions
        self.data_uris: list[str] = []
        self.chunk_shape = self.chunk_shape or (1,)  # Assume one frame (chunk) per tiff file

        # Normalize filename template:
        # Convert the template string from "old" to "new" Python style
        # e.g. "%s%s_%06d.tif" to "filename_{:06d}.tif"
        def int_replacer(match):
            flags, width, precision, type_char = match.groups()

            # Handle the flags
            flag_str = ""
            if "-" in flags:
                flag_str += "<"  # Left-align
            elif "0" in flags:
                flag_str += "0"  # Zero padding
            if "+" in flags:
                flag_str += "+"  # Show positive sign
            elif " " in flags:
                flag_str += " "  # Space before positive numbers

            # Build width and precision if they exist
            width_str = width if width else ""
            precision_str = f".{precision}" if precision else ""

            # Handle cases like "%6.6d", which should be converted to "{:06d}"
            if precision and width:
                flag_str = "0"
                precision_str = ""
                width_str = str(max(precision, width))

            # Construct the new-style format specifier
            return f"{{:{flag_str}{width_str}{precision_str}{type_char}}}"

        self.template = (
            self._sres_parameters["template"]
            .replace("%s", "{:s}", 1)
            .replace("%s", "")
            .replace("%s", self._sres_parameters.get("filename", ""), 1)
        )
        self.template = re.sub(r"%([-+#0 ]*)(\d+)?(?:\.(\d+))?([d])", int_replacer, self.template)

    def get_datum_uri(self, indx: int):
        """Return a full uri for a datum (an individual image file) based on its index in the sequence.

        This relies on the `template` parameter passed in the StreamResource, which is a string in the "new"
        Python formatting style that can be evaluated to a file name using the `.format(indx)` method given an
        integer index, e.g. "{:05d}.ext".
        """
        assert os.path.splitext(self.template)[1] in self.permitted_extensions
        return self.uri + self.template.format(indx)

    def consume_stream_datum(self, doc: StreamDatum):
        # Determine the indices in the names of tiff files from indices of frames and number of frames per file
        first_file_indx = int(doc["indices"]["start"] / self.chunk_shape[0])
        last_file_indx = int((doc["indices"]["stop"] - 1) / self.chunk_shape[0])
        for indx in range(first_file_indx, last_file_indx + 1):
            new_datum_uri = self.get_datum_uri(indx)
            new_asset = Asset(
                data_uri=new_datum_uri,
                is_directory=False,
                parameter="data_uris",
                num=len(self.assets) + 1,
            )
            self.assets.append(new_asset)
            self.data_uris.append(new_datum_uri)

        super().consume_stream_datum(doc)


class TIFFConsolidator(MultipartRelatedConsolidator):
    supported_mimetypes = {"multipart/related;type=image/tiff"}

    def __init__(self, stream_resource: StreamResource, descriptor: EventDescriptor):
        super().__init__({".tif", ".tiff"}, stream_resource, descriptor)


class JPEGConsolidator(MultipartRelatedConsolidator):
    supported_mimetypes = {"multipart/related;type=image/jpeg"}

    def __init__(self, stream_resource: StreamResource, descriptor: EventDescriptor):
        super().__init__({".jpeg", ".jpg"}, stream_resource, descriptor)


CONSOLIDATOR_REGISTRY = collections.defaultdict(
    lambda: ConsolidatorBase,
    {
        "text/csv;header=absent": CSVConsolidator,
        "application/x-hdf5": HDF5Consolidator,
        "multipart/related;type=image/tiff": TIFFConsolidator,
        "multipart/related;type=image/jpeg": JPEGConsolidator,
    },
)


def consolidator_factory(stream_resource_doc, descriptor_doc):
    consolidator_class = CONSOLIDATOR_REGISTRY[stream_resource_doc["mimetype"]]
    return consolidator_class(stream_resource_doc, descriptor_doc)<|MERGE_RESOLUTION|>--- conflicted
+++ resolved
@@ -110,7 +110,6 @@
         # 3. Try 'dtype_str', an old convention predataing 'dtype_numpy', not in the schema.
         # 4. Get 'dtype', required by the schema, which is a fuzzy JSON spec like 'number'
         #    and make a best effort to convert it to a numpy spec like '<u8'.
-<<<<<<< HEAD
         # 5. If unable to do any of the above, pass through whatever string is in 'dtype'.
         self.data_type: Optional[Union[BuiltinDtype, StructDtype]]
         dtype_numpy = np.dtype(
@@ -128,16 +127,6 @@
             self.data_type = BuiltinDtype.from_numpy_dtype(dtype_numpy)
 
         # Set chunk (or partition) shape
-=======
-        # 4. If unable to do any of the above, pass through whatever string is in 'dtype'.
-        dtype_spec = (
-            data_desc.get("dtype_numpy")  # Try dtype_numpy first
-            or str(data_desc.get("dtype_str", ""))  # Then try dtype_str
-            or DTYPE_LOOKUP.get(data_desc["dtype"])  # Then try mapping from JSON type
-            or data_desc["dtype"]  # Finally fall back to raw dtype string
-        )
-        self.dtype = np.dtype(dtype_spec)
->>>>>>> 88c403ff
         self.chunk_shape = self._sres_parameters.get("chunk_shape", ())
         if 0 in self.chunk_shape:
             raise ValueError(f"Chunk size in all dimensions must be at least 1: chunk_shape={self.chunk_shape}.")
