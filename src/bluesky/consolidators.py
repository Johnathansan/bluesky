--- conflicted
+++ resolved
@@ -89,10 +89,7 @@
     """
 
     supported_mimetypes: set[str] = {"application/octet-stream"}
-<<<<<<< HEAD
-=======
     stackable: bool = True
->>>>>>> dc77a285
 
     def __init__(self, stream_resource: StreamResource, descriptor: EventDescriptor):
         self.mimetype = self.get_supported_mimetype(stream_resource)
