import collections
import dataclasses
import enum
import os
import re
from typing import Any, Optional, Union

import numpy as np
from event_model.documents import EventDescriptor, StreamDatum, StreamResource
from tiled.mimetypes import DEFAULT_ADAPTERS_BY_MIMETYPE
from tiled.structures.array import ArrayStructure, BuiltinDtype, StructDtype

DTYPE_LOOKUP = {"number": "<f8", "array": "<f8", "boolean": "bool", "string": "str", "integer": "int"}


# TODO: Move Consolidator classes into external repo (probably area-detector-handlers) and use the existing
# handler discovery mechanism.
# GitHub Issue: https://github.com/bluesky/bluesky/issues/1740


class StructureFamily(str, enum.Enum):
    array = "array"
    awkward = "awkward"
    container = "container"
    sparse = "sparse"
    table = "table"


class Management(str, enum.Enum):
    external = "external"
    immutable = "immutable"
    locked = "locked"
    writable = "writable"


@dataclasses.dataclass
class Asset:
    data_uri: str
    is_directory: bool
    parameter: Optional[str]
    num: Optional[int] = None
    id: Optional[int] = None


@dataclasses.dataclass
class DataSource:
    structure_family: StructureFamily
    structure: Any
    id: Optional[int] = None
    mimetype: Optional[str] = None
    parameters: dict = dataclasses.field(default_factory=dict)
    assets: list[Asset] = dataclasses.field(default_factory=list)
    management: Management = Management.writable


class ConsolidatorBase:
    """Consolidator of StreamDatums

    A Consolidator consumes documents from RE; it is similar to usual Bluesky Handlers but is designed to work
    with streaming data (received via StreamResource and StreamDatum documents). It composes details (DataSource
    and its Assets) that will go into the Tiled database. Each Consolidator is instantiated per a Stream Resource.

    Tiled Adapters will later use this to read the data, with good random access and bulk access support.

    We put this code into consolidators so that additional, possibly very unusual, formats can be supported by
    users without getting a PR merged into Bluesky or Tiled.

    The CONSOLIDATOR_REGISTRY (see example below) and the Tiled catalog parameter adapters_by_mimetype can be used
    together to support:
        - Ingesting a new mimetype from Bluesky documents and generating DataSource and Asset with appropriate
          parameters (the consolidator's job);
        - Interpreting those DataSource and Asset parameters to do I/O (the adapter's job).

    To implement new Consolidators for other mimetypes, subclass ConsolidatorBase, possibly expand the
    `consume_stream_datum` and `get_data_source` methods, and ensure that the returned `adapter_parameters`
    property matches the expected adapter signature. Declare a set of supported mimetypes to allow validation and
    automated discovery of the subclassed Consolidator.

    Attributes:
    -----------

    supported_mimetypes : set[str]
        a set of mimetypes that can be handled by a derived Consolidator class; raises ValueError if attempted to
        pass Resource documents related to unsupported mimetypes.
    stackable : bool
        when True (default), the resulting consolidated dataset is produced by stacking all datums along a new
        dimension added on the left, e.g. a stack of tiff images, otherwise -- new datum will appended to the end
        of the exisitng leftmost dimension, e.g. rows of a table.
    """

    supported_mimetypes: set[str] = {"application/octet-stream"}
    stackable: bool = True
    join_chunks: bool = True

    def __init__(self, stream_resource: StreamResource, descriptor: EventDescriptor):
        self.mimetype = self.get_supported_mimetype(stream_resource)

        self.data_key = stream_resource["data_key"]
        self.uri = stream_resource["uri"]
        self.assets: list[Asset] = []
        self._sres_parameters = stream_resource["parameters"]

        # Find data shape and machine dtype; dtype_numpy, dtype_str take precedence if specified
        data_desc = descriptor["data_keys"][self.data_key]
<<<<<<< HEAD
        self.datum_shape: tuple[int, ...] = tuple(data_desc["shape"])
        if len(self.datum_shape) == 0:
            raise RuntimeError(
                "Expected a non-empty shape for the data key. "
                "The first dimension is reserved for the number of frames per event."
            )
        # Get data type. From highest precedent to lowest:
        # 1. Try 'dtype_numpy', optional in the document schema.
        # 2. Try 'dtype_str', an old convention predataing 'dtype_numpy', not in the schema.
        # 3. Get 'dtype', required by the schema, which is a fuzzy JSON spec like 'number'
=======
        self.datum_shape = tuple(data_desc["shape"])
        self.datum_shape = self.datum_shape if self.datum_shape != (1,) else ()

        # Determine data type. From highest precedent to lowest:
        # 1. Try 'dtype_descr', optional, if present -- this is a structural dtype
        # 2. Try 'dtype_numpy', optional in the document schema.
        # 3. Try 'dtype_str', an old convention predataing 'dtype_numpy', not in the schema.
        # 4. Get 'dtype', required by the schema, which is a fuzzy JSON spec like 'number'
>>>>>>> 47bcbe39
        #    and make a best effort to convert it to a numpy spec like '<u8'.
        # 5. If unable to do any of the above, pass through whatever string is in 'dtype'.
        self.data_type: Optional[Union[BuiltinDtype, StructDtype]]
        dtype_numpy = np.dtype(
            list(map(tuple, data_desc.get("dtype_descr", [])))  # fileds of structural dtype
            or data_desc.get("dtype_numpy")  # standard location
            or data_desc.get(
                "dtype_str",  # legacy location
                # try to guess numpy dtype from JSON type
                DTYPE_LOOKUP.get(data_desc["dtype"], data_desc["dtype"]),
            )
        )
        if dtype_numpy.kind == "V":
            self.data_type = StructDtype.from_numpy_dtype(dtype_numpy)
        else:
            self.data_type = BuiltinDtype.from_numpy_dtype(dtype_numpy)

        # Set chunk (or partition) shape
        self.chunk_shape = self._sres_parameters.get("chunk_shape", ())
        if 0 in self.chunk_shape:
            raise ValueError(f"Chunk size in all dimensions must be at least 1: chunk_shape={self.chunk_shape}.")

        self._num_rows: int = 0  # Number of rows in the Data Source (all rows, includung skips)
        self._has_skips: bool = False
        self._seqnums_to_indices_map: dict[int, int] = {}

    @classmethod
    def get_supported_mimetype(cls, sres):
        if sres["mimetype"] not in cls.supported_mimetypes:
            raise ValueError(f"A data source of {sres['mimetype']} type can not be handled by {cls.__name__}.")
        return sres["mimetype"]

    @property
    def shape(self) -> tuple[int, ...]:
        """Native shape of the data stored in assets

        This includes the leading (0th) dimension corresponding to the number of rows, if the dataset is stackable,
        including skipped rows, if any. The number of relevant usable data rows may be lower, which is determined
        by the `seq_nums` field of StreamDatum documents."""

        if (not self.stackable) and len(self.datum_shape) > 0:
            return self._num_rows * self.datum_shape[0], *self.datum_shape[1:]

        return self._num_rows, *self.datum_shape

    @property
    def chunks(self) -> tuple[tuple[int, ...], ...]:
        """Explicit (dask-style) specification of chunk sizes

        The produced chunk specification is a tuple of tuples of int that specify the sizes of each chunk in each
        dimension; it is based on the StreamResource parameter `chunk_shape`.

        If `chunk_shape` is an empty tuple -- assume the dataset is stored as a single chunk for all existing and
        new elements. Usually, however, `chunk_shape` is a tuple of int, in which case, we assume fixed-sized
        chunks with at most `chunk_shape[0]` elements (i.e. `_num_rows`); last chunk can be smaller. If chunk_shape
<<<<<<< HEAD
        is a tuple with less than `self.shape` elements -- assume it defines the chunk sizes along the leading
        dimensions.
=======
        is a tuple with only one element -- assume it defines the chunk size along the leading (event) dimension.

        If the consolidator is NOT stackable, and `join_chunks = False`, the chunking along the leftmost dimensions
        is assumed to be preserved in each appended data point, i.e. consecutive chunks do not join, e.g. for a 1d
        array with chunks (3,3,1), the resulting chunking after 3 repeats is (3,3,1,3,3,1,3,3,1).
        When `join_chunks = True` (default), the chunk size along the leftmost dimension is determined by the
        chunk_shape parameter, as in the usual, stackable, case.
        Chunking along the trailing dimensions is always preserved as in the original (single) array.
>>>>>>> 47bcbe39
        """

        def list_summands(A: int, b: int, repeat: int = 1) -> tuple[int, ...]:
            # Generate a list with repeated b summing up to A; append the remainder if necessary
            # e.g. list_summands(13, 3) = [3, 3, 3, 3, 1]
            # if `repeat = n`, n > 1, copy and repeat the entire result n times
            return tuple([b] * (A // b) + ([A % b] if A % b > 0 else [])) * repeat or (0,)

<<<<<<< HEAD
        # Calculate total shape based on number of rows and datum shape
        total_shape = self.shape

        # If chunk shape is less than or equal to the total shape dimensions, chunk each specified dimension
        # starting from the leading dimension
        if len(self.chunk_shape) <= len(total_shape):
            return tuple(
                list_summands(ddim, cdim)
                for ddim, cdim in zip(total_shape[: len(self.chunk_shape)], self.chunk_shape)
            ) + tuple((d,) for d in total_shape[len(self.chunk_shape) :])
=======
        if len(self.chunk_shape) == 0:
            return tuple((d,) for d in self.shape)

        elif len(self.chunk_shape) == 1:
            if self.stackable or (not self.stackable and self.join_chunks):
                return list_summands(self.shape[0], self.chunk_shape[0]), *[(d,) for d in self.shape[1:]]
            else:
                return list_summands(self.datum_shape[0], self.chunk_shape[0], repeat=self._num_rows), *[
                    (d,) for d in self.datum_shape[1:]
                ]

        elif len(self.chunk_shape) == len(self.shape):
            if self.stackable or (not self.stackable and self.join_chunks):
                return tuple([list_summands(ddim, cdim) for cdim, ddim in zip(self.chunk_shape, self.shape)])
            else:
                return list_summands(self.datum_shape[0], self.chunk_shape[0], repeat=self._num_rows), *[
                    list_summands(ddim, cdim) for cdim, ddim in zip(self.chunk_shape[1:], self.shape[1:])
                ]
>>>>>>> 47bcbe39

        # If chunk shape is greater than the total shape dimensions, raise an error
        else:
            raise ValueError(
                f"The shape of chunks, {self.chunk_shape}, should be less than or equal to the shape of data, "
                f"{total_shape}."
            )

    @property
    def has_skips(self) -> bool:
        """Indicates whether any rows should be skipped when mapping their indices to frame numbers

        This flag is intended to provide a shortcut for more efficient data access when there are no skips, and the
        mapping between indices and seq_nums is straightforward. In other case, the _seqnums_to_indices_map needs
        to be taken into account.
        """
        return self._num_rows > len(self._seqnums_to_indices_map)

    @property
    def adapter_parameters(self) -> dict:
        """A dictionary of parameters passed to an Adapter

        These parameters are intended to provide any additional information required to read a data source of a
        specific mimetype, e.g. "path" the path into an HDF5 file or "template" the filename pattern of a TIFF
        sequence.

        This property is to be subclassed as necessary.
        """
        return {}

    @property
    def structure(self) -> ArrayStructure:
        return ArrayStructure(
            data_type=self.data_type,
            shape=self.shape,
            chunks=self.chunks,
        )

    def consume_stream_datum(self, doc: StreamDatum):
        """Process a new StreamDatum and update the internal data structure

        This will be called for every new StreamDatum received to account for the new added rows.
        This method _may need_ to be subclassed and expanded depending on a specific mimetype.
        Actions:
          - Parse the fields in a new StreamDatum
          - Increment the number of rows (implemented by the Base class)
          - Keep track of the correspondence between indices and seq_nums (implemented by the Base class)
          - Update the list of assets, including their uris, if necessary
          - Update shape and chunks
        """
        self._num_rows += doc["indices"]["stop"] - doc["indices"]["start"]
        new_seqnums = range(doc["seq_nums"]["start"], doc["seq_nums"]["stop"])
        new_indices = range(doc["indices"]["start"], doc["indices"]["stop"])
        self._seqnums_to_indices_map.update(dict(zip(new_seqnums, new_indices)))

    def get_data_source(self) -> DataSource:
        """Return a DataSource object reflecting the current state of the streamed dataset.

        The returned DataSource is conceptually similar (and can be an instance of) tiled.structures.DataSource. In
        general, it describes associated Assets (filepaths, mimetype) along with their internal data structure
        (array shape, chunks, additional parameters) and should contain all information necessary to read the file.
        """
        return DataSource(
            mimetype=self.mimetype,
            assets=self.assets,
            structure_family=StructureFamily.array,
            structure=self.structure,
            parameters=self.adapter_parameters,
            management=Management.external,
        )

    def get_adapter(self, adapters_by_mimetype=None):
        """Return an Adapter suitable for reading the data

        Uses a dictionary mapping of a mimetype to a callable that returns an Adapter instance.
        This might be a class, classmethod constructor, factory function...
        it does not matter here; it is just a callable.
        """

        # User-provided adapters take precedence over defaults.
        all_adapters_by_mimetype = collections.ChainMap((adapters_by_mimetype or {}), DEFAULT_ADAPTERS_BY_MIMETYPE)
        adapter_class = all_adapters_by_mimetype[self.mimetype]

        return adapter_class.from_assets(self.assets, structure=self.structure, **self.adapter_parameters)


class CSVConsolidator(ConsolidatorBase):
    supported_mimetypes: set[str] = {"text/csv;header=absent"}
    stackable: bool = False
    join_chunks: bool = False

    def __init__(self, stream_resource: StreamResource, descriptor: EventDescriptor):
        super().__init__(stream_resource, descriptor)
        self.assets.append(Asset(data_uri=self.uri, is_directory=False, parameter="data_uris"))

    @property
    def adapter_parameters(self) -> dict:
        return {**self._sres_parameters}


class HDF5Consolidator(ConsolidatorBase):
    supported_mimetypes = {"application/x-hdf5"}

    def __init__(self, stream_resource: StreamResource, descriptor: EventDescriptor):
        super().__init__(stream_resource, descriptor)
        self.assets.append(Asset(data_uri=self.uri, is_directory=False, parameter="data_uri"))
        self.swmr = self._sres_parameters.get("swmr", True)
        self.stackable = self._sres_parameters.get("stackable", True)

    @property
    def adapter_parameters(self) -> dict:
        """Parameters to be passed to the HDF5 adapter, a dictionary with the keys:

        dataset: list[str] - a path to the dataset within the hdf5 file represented as list split at `/`
        swmr: bool -- True to enable the single writer / multiple readers regime
        """
        return {"dataset": self._sres_parameters["dataset"].strip("/").split("/"), "swmr": self.swmr}


class MultipartRelatedConsolidator(ConsolidatorBase):
    def __init__(
        self, permitted_extensions: set[str], stream_resource: StreamResource, descriptor: EventDescriptor
    ):
        super().__init__(stream_resource, descriptor)
        self.permitted_extensions: set[str] = permitted_extensions
        self.data_uris: list[str] = []
        self.chunk_shape = self.chunk_shape or (1,)  # Assume one frame (chunk) per tiff file

        # Normalize filename template:
        # Convert the template string from "old" to "new" Python style
        # e.g. "%s%s_%06d.tif" to "filename_{:06d}.tif"
        def int_replacer(match):
            flags, width, precision, type_char = match.groups()

            # Handle the flags
            flag_str = ""
            if "-" in flags:
                flag_str += "<"  # Left-align
            elif "0" in flags:
                flag_str += "0"  # Zero padding
            if "+" in flags:
                flag_str += "+"  # Show positive sign
            elif " " in flags:
                flag_str += " "  # Space before positive numbers

            # Build width and precision if they exist
            width_str = width if width else ""
            precision_str = f".{precision}" if precision else ""

            # Handle cases like "%6.6d", which should be converted to "{:06d}"
            if precision and width:
                flag_str = "0"
                precision_str = ""
                width_str = str(max(precision, width))

            # Construct the new-style format specifier
            return f"{{:{flag_str}{width_str}{precision_str}{type_char}}}"

        self.template = (
            self._sres_parameters["template"]
            .replace("%s", "{:s}", 1)
            .replace("%s", "")
            .replace("%s", self._sres_parameters.get("filename", ""), 1)
        )
        self.template = re.sub(r"%([-+#0 ]*)(\d+)?(?:\.(\d+))?([d])", int_replacer, self.template)

    def get_datum_uri(self, indx: int):
        """Return a full uri for a datum (an individual image file) based on its index in the sequence.

        This relies on the `template` parameter passed in the StreamResource, which is a string in the "new"
        Python formatting style that can be evaluated to a file name using the `.format(indx)` method given an
        integer index, e.g. "{:05d}.ext".
        """
        assert os.path.splitext(self.template)[1] in self.permitted_extensions
        return self.uri + self.template.format(indx)

    def consume_stream_datum(self, doc: StreamDatum):
        # Determine the indices in the names of tiff files from indices of frames and number of frames per file
        first_file_indx = int(doc["indices"]["start"] / self.chunk_shape[0])
        last_file_indx = int((doc["indices"]["stop"] - 1) / self.chunk_shape[0])
        for indx in range(first_file_indx, last_file_indx + 1):
            new_datum_uri = self.get_datum_uri(indx)
            new_asset = Asset(
                data_uri=new_datum_uri,
                is_directory=False,
                parameter="data_uris",
                num=len(self.assets) + 1,
            )
            self.assets.append(new_asset)
            self.data_uris.append(new_datum_uri)

        super().consume_stream_datum(doc)


class TIFFConsolidator(MultipartRelatedConsolidator):
    supported_mimetypes = {"multipart/related;type=image/tiff"}

    def __init__(self, stream_resource: StreamResource, descriptor: EventDescriptor):
        super().__init__({".tif", ".tiff"}, stream_resource, descriptor)


class JPEGConsolidator(MultipartRelatedConsolidator):
    supported_mimetypes = {"multipart/related;type=image/jpeg"}

    def __init__(self, stream_resource: StreamResource, descriptor: EventDescriptor):
        super().__init__({".jpeg", ".jpg"}, stream_resource, descriptor)


CONSOLIDATOR_REGISTRY = collections.defaultdict(
    lambda: ConsolidatorBase,
    {
        "text/csv;header=absent": CSVConsolidator,
        "application/x-hdf5": HDF5Consolidator,
        "multipart/related;type=image/tiff": TIFFConsolidator,
        "multipart/related;type=image/jpeg": JPEGConsolidator,
    },
)


def consolidator_factory(stream_resource_doc, descriptor_doc):
    consolidator_class = CONSOLIDATOR_REGISTRY[stream_resource_doc["mimetype"]]
    return consolidator_class(stream_resource_doc, descriptor_doc)<|MERGE_RESOLUTION|>--- conflicted
+++ resolved
@@ -102,19 +102,7 @@
 
         # Find data shape and machine dtype; dtype_numpy, dtype_str take precedence if specified
         data_desc = descriptor["data_keys"][self.data_key]
-<<<<<<< HEAD
         self.datum_shape: tuple[int, ...] = tuple(data_desc["shape"])
-        if len(self.datum_shape) == 0:
-            raise RuntimeError(
-                "Expected a non-empty shape for the data key. "
-                "The first dimension is reserved for the number of frames per event."
-            )
-        # Get data type. From highest precedent to lowest:
-        # 1. Try 'dtype_numpy', optional in the document schema.
-        # 2. Try 'dtype_str', an old convention predataing 'dtype_numpy', not in the schema.
-        # 3. Get 'dtype', required by the schema, which is a fuzzy JSON spec like 'number'
-=======
-        self.datum_shape = tuple(data_desc["shape"])
         self.datum_shape = self.datum_shape if self.datum_shape != (1,) else ()
 
         # Determine data type. From highest precedent to lowest:
@@ -122,7 +110,6 @@
         # 2. Try 'dtype_numpy', optional in the document schema.
         # 3. Try 'dtype_str', an old convention predataing 'dtype_numpy', not in the schema.
         # 4. Get 'dtype', required by the schema, which is a fuzzy JSON spec like 'number'
->>>>>>> 47bcbe39
         #    and make a best effort to convert it to a numpy spec like '<u8'.
         # 5. If unable to do any of the above, pass through whatever string is in 'dtype'.
         self.data_type: Optional[Union[BuiltinDtype, StructDtype]]
@@ -178,11 +165,8 @@
         If `chunk_shape` is an empty tuple -- assume the dataset is stored as a single chunk for all existing and
         new elements. Usually, however, `chunk_shape` is a tuple of int, in which case, we assume fixed-sized
         chunks with at most `chunk_shape[0]` elements (i.e. `_num_rows`); last chunk can be smaller. If chunk_shape
-<<<<<<< HEAD
         is a tuple with less than `self.shape` elements -- assume it defines the chunk sizes along the leading
         dimensions.
-=======
-        is a tuple with only one element -- assume it defines the chunk size along the leading (event) dimension.
 
         If the consolidator is NOT stackable, and `join_chunks = False`, the chunking along the leftmost dimensions
         is assumed to be preserved in each appended data point, i.e. consecutive chunks do not join, e.g. for a 1d
@@ -190,7 +174,6 @@
         When `join_chunks = True` (default), the chunk size along the leftmost dimension is determined by the
         chunk_shape parameter, as in the usual, stackable, case.
         Chunking along the trailing dimensions is always preserved as in the original (single) array.
->>>>>>> 47bcbe39
         """
 
         def list_summands(A: int, b: int, repeat: int = 1) -> tuple[int, ...]:
@@ -199,43 +182,22 @@
             # if `repeat = n`, n > 1, copy and repeat the entire result n times
             return tuple([b] * (A // b) + ([A % b] if A % b > 0 else [])) * repeat or (0,)
 
-<<<<<<< HEAD
         # Calculate total shape based on number of rows and datum shape
         total_shape = self.shape
 
         # If chunk shape is less than or equal to the total shape dimensions, chunk each specified dimension
         # starting from the leading dimension
-        if len(self.chunk_shape) <= len(total_shape):
+        if len(self.chunk_shape) <= len(self.shape):
             return tuple(
                 list_summands(ddim, cdim)
-                for ddim, cdim in zip(total_shape[: len(self.chunk_shape)], self.chunk_shape)
-            ) + tuple((d,) for d in total_shape[len(self.chunk_shape) :])
-=======
-        if len(self.chunk_shape) == 0:
-            return tuple((d,) for d in self.shape)
-
-        elif len(self.chunk_shape) == 1:
-            if self.stackable or (not self.stackable and self.join_chunks):
-                return list_summands(self.shape[0], self.chunk_shape[0]), *[(d,) for d in self.shape[1:]]
-            else:
-                return list_summands(self.datum_shape[0], self.chunk_shape[0], repeat=self._num_rows), *[
-                    (d,) for d in self.datum_shape[1:]
-                ]
-
-        elif len(self.chunk_shape) == len(self.shape):
-            if self.stackable or (not self.stackable and self.join_chunks):
-                return tuple([list_summands(ddim, cdim) for cdim, ddim in zip(self.chunk_shape, self.shape)])
-            else:
-                return list_summands(self.datum_shape[0], self.chunk_shape[0], repeat=self._num_rows), *[
-                    list_summands(ddim, cdim) for cdim, ddim in zip(self.chunk_shape[1:], self.shape[1:])
-                ]
->>>>>>> 47bcbe39
-
-        # If chunk shape is greater than the total shape dimensions, raise an error
+                for ddim, cdim in zip(self.shape[: len(self.chunk_shape)], self.chunk_shape)
+            ) + tuple((d,) for d in self.shape[len(self.chunk_shape) :])
+
+        # If chunk shape is longer than the total shape dimensions, raise an error
         else:
             raise ValueError(
                 f"The shape of chunks, {self.chunk_shape}, should be less than or equal to the shape of data, "
-                f"{total_shape}."
+                f"{self.shape}."
             )
 
     @property
