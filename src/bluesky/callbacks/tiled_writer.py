import copy
<<<<<<< HEAD
from datetime import datetime
from typing import Any, Optional, Union
=======
from typing import Any, Optional, Union, cast
>>>>>>> 88c403ff

import pandas as pd
from event_model import RunRouter, unpack_datum_page, unpack_event_page
from event_model.documents import (
    Datum,
    DatumPage,
    Event,
    EventDescriptor,
    EventPage,
    Resource,
    RunStart,
    RunStop,
    StreamDatum,
    StreamResource,
)
from event_model.documents.stream_datum import StreamRange
from pydantic.v1.utils import deep_update
from tiled.client import from_profile, from_uri
from tiled.client.base import BaseClient
from tiled.client.container import Container
from tiled.client.utils import handle_error
from tiled.structures.core import Spec
from tiled.structures.table import TableStructure
from tiled.utils import safe_json_dump

from ..consolidators import ConsolidatorBase, DataSource, StructureFamily, consolidator_factory
from .core import MIMETYPE_LOOKUP, CallbackBase


def build_summary(start_doc, stop_doc, stream_names):
    summary = {
        "uid": start_doc["uid"],
        "scan_id": start_doc.get("scan_id"),
        "timestamp": start_doc["time"],
        "datetime": datetime.fromtimestamp(start_doc["time"]).isoformat(),
        "plan_name": start_doc.get("plan_name"),
        "stream_names": stream_names,
    }
    if stop_doc is None:
        summary["duration"] = None
    else:
        summary["duration"] = stop_doc["time"] - start_doc["time"]
    return summary


class TiledWriter:
    "Write metadata and data from Bluesky documents into Tiled."

    def __init__(self, client):
        self.client = client
        self._run_router = RunRouter([self._factory])

    def _factory(self, name, doc):
        return [_RunWriter(self.client)], []

    @classmethod
    def from_uri(cls, uri, **kwargs):
        client = from_uri(uri, **kwargs)
        return cls(client)

    @classmethod
    def from_profile(cls, profile, **kwargs):
        client = from_profile(profile, **kwargs)
        return cls(client)

    def __call__(self, name, doc):
        self._run_router(name, doc)


class _RunWriter(CallbackBase):
    """Write documents from one Bluesky Run into Tiled.

    Datum, Resource, and StreamResource documents are cached until Event or StreamDatum documents are received,
    after which corresponding nodes are created in Tiled.
    """

    def __init__(self, client: BaseClient):
        self.client = client
        self.root_node: Union[None, Container] = None
        self._desc_nodes: dict[str, Container] = {}  # references to descriptor containers by their uid's
        self._sres_nodes: dict[str, BaseClient] = {}
        self._datum_cache: dict[str, Datum] = {}
        self._stream_resource_cache: dict[str, StreamResource] = {}
        self._handlers: dict[str, ConsolidatorBase] = {}
        self.data_keys_int: dict[str, dict[str, Any]] = {}
        self.data_keys_ext: dict[str, dict[str, Any]] = {}

    def _convert_resource_to_stream_resource(self, doc: Union[Resource, StreamResource]) -> StreamResource:
<<<<<<< HEAD
        """Make changes to and return a shallow copy of StreamRsource dictionary adhering to the new structure.
=======
        """Kept for back-compatibility with old StreamResource schema from event_model<1.20.0
        or Resource documents that are converted to StreamResources.
>>>>>>> 88c403ff

        Kept for back-compatibility with old StreamResource schema from event_model<1.20.0
        or Resource documents that are converted to StreamResources.
        """
        doc = copy.copy(doc)
<<<<<<< HEAD

        if "mimetype" not in doc:
            # The document is a `Resource` or a < v1.20 `StreamResource`.
            # Both are converted to latest version `StreamResource`.
            for expected_key in ("spec", "root", "resource_path", "resource_kwargs"):
                if expected_key not in doc:
                    raise RuntimeError(
                        f"`Resource` or `StreamResource` legacy document is missing a '{expected_key}'"
                    )

            # Convert the Resource (or old StreamResource) document to a StreamResource document
            doc["mimetype"] = MIMETYPE_LOOKUP[doc.pop("spec")]
            doc["parameters"] = doc.pop("resource_kwargs", {})
            file_path = doc.pop("root").strip("/") + "/" + doc.pop("resource_path").strip("/")
            doc["uri"] = "file://localhost/" + file_path

        # Ensure that the internal path within HDF5 files is referenced with "dataset" parameter
        if doc["mimetype"] == "application/x-hdf5":
            doc["parameters"]["dataset"] = doc["parameters"].pop("path", doc["parameters"].pop("dataset", ""))

        return doc
=======
        stream_resource_doc = cast(StreamResource, doc)
        # If the document already adheres to StreamResource schema, return it
        if "mimetype" in doc:
            return stream_resource_doc

        # The document is a `Resource` or a < v1.20 `StreamResource`.
        # Both are converted to latest version `StreamResource`.
        for expected_key in ("spec", "root", "resource_path", "resource_kwargs"):
            if expected_key not in doc:
                raise RuntimeError(f"`Resource` or `StreamResource` legacy document is missing a '{expected_key}'")

        # Convert the Resource (or old StreamResource) document to a StreamResource document
        resource_dict = cast(dict, doc)
        stream_resource_doc["mimetype"] = MIMETYPE_LOOKUP[resource_dict.pop("spec")]
        stream_resource_doc["parameters"] = resource_dict.pop("resource_kwargs", {})
        file_path = resource_dict.pop("root").strip("/") + "/" + resource_dict.pop("resource_path").strip("/")
        stream_resource_doc["uri"] = "file://localhost/" + file_path

        return stream_resource_doc
>>>>>>> 88c403ff

    def start(self, doc: RunStart):
        self.root_node = self.client.create_container(
            key=doc["uid"],
            metadata={"start": doc},
            specs=[Spec("BlueskyRun", version="1.0")],
        )

    def stop(self, doc: RunStop):
        if self.root_node is None:
            raise RuntimeError("RunWriter is properly initialized: no Start document has been recorded.")

<<<<<<< HEAD
        stream_names = list(self.root_node.keys())
        summary = build_summary(self.root_node.metadata["start"], dict(doc), stream_names)
        metadata = {"stop": dict(doc), "summary": summary, **dict(self.root_node.metadata)}
=======
        metadata = {"stop": doc, **dict(self.root_node.metadata)}
>>>>>>> 88c403ff
        self.root_node.update_metadata(metadata=metadata)

    def descriptor(self, doc: EventDescriptor):
        if self.root_node is None:
            raise RuntimeError("RunWriter is properly initialized: no Start document has been recorded.")

        desc_name = doc["name"]
        # Copy the document items, excluding the variable fields
        metadata = {k: v for k, v in doc.items() if k not in ("uid", "time", "configuration")}

        # Encapsulate variable fields into sub-dictionaries with uids as the keys
        uid = doc["uid"]
        conf_dict = {uid: doc.get("configuration", {})}
        time_dict = {uid: doc["time"]}
        var_fields = {"configuration": conf_dict, "time": time_dict}

        if desc_name not in self.root_node.keys():
            # Create a new descriptor node; write only the fixed part of the metadata
            desc_node = self.root_node.create_container(key=desc_name, metadata=metadata)
            desc_node.create_container(key="external")
            desc_node.create_container(key="internal")
            desc_node.create_container(key="config")
        else:
            # Get existing descriptor node (with fixed and variable metadata saved before)
            desc_node = self.root_node[desc_name]

        # Update (add new values to) variable fields of the metadata
        metadata = deep_update(dict(desc_node.metadata), var_fields)
        desc_node.update_metadata(metadata)

        # Keep specifications for external and internal data_keys for faster access
        if not isinstance(metadata["data_keys"], dict):
            raise RuntimeError("Expected data_keys to be a dictionary")
        self.data_keys_int.update({k: v for k, v in metadata["data_keys"].items() if "external" not in v.keys()})
        self.data_keys_ext.update({k: v for k, v in metadata["data_keys"].items() if "external" in v.keys()})

        # Write the configuration data: loop over all detectors
        conf_node = desc_node["config"]
        for det_name, det_dict in doc.get("configuration", {}).items():
            df_dict = {"descriptor_uid": uid}
            df_dict.update(det_dict.get("data", {}))
            df_dict.update({f"ts_{c}": v for c, v in det_dict.get("timestamps", {}).items()})
            df = pd.DataFrame(df_dict, index=[0], columns=df_dict.keys())
            if det_name in conf_node.keys():
                conf_node[det_name].append_partition(df, 0)
            else:
                conf_node.new(
                    structure_family=StructureFamily.table,
                    data_sources=[
                        DataSource(
                            structure_family=StructureFamily.table,
                            structure=TableStructure.from_pandas(df),
                            mimetype="text/csv",
                        ),
                    ],
                    key=det_name,
                    metadata=det_dict["data_keys"],
                )
                conf_node[det_name].write_partition(df, 0)

        self._desc_nodes[uid] = desc_node

    def event(self, doc: Event):
        desc_node = self._desc_nodes[doc["descriptor"]]

        # Process _internal_ data -- those keys without 'external' flag or those that have been filled
        data_keys_spec = {k: v for k, v in self.data_keys_int.items() if doc["filled"].get(k, True)}
        data_keys_spec.update({k: v for k, v in self.data_keys_ext.items() if doc["filled"].get(k, False)})
        parent_node = desc_node["internal"]
        df_dict = {"seq_num": doc["seq_num"]}
        df_dict.update({k: v for k, v in doc["data"].items() if k in data_keys_spec.keys()})
        df_dict.update({f"ts_{k}": v for k, v in doc["timestamps"].items()})  # Keep all timestamps
        df = pd.DataFrame(df_dict, index=[0], columns=df_dict.keys())
        if "events" in parent_node.keys():
            parent_node["events"].append_partition(df, 0)
        else:
            parent_node.new(
                structure_family=StructureFamily.table,
                data_sources=[
                    DataSource(
                        structure_family=StructureFamily.table,
                        structure=TableStructure.from_pandas(df),
                        mimetype="text/csv",
                    ),
                ],
                key="events",
                metadata=data_keys_spec,
            )
            parent_node["events"].write_partition(df, 0)

        # Process _external_ data: Loop over all referenced Datums
        for data_key in self.data_keys_ext.keys():
            if doc["filled"].get(data_key, False):
                continue

            if datum_id := doc["data"].get(data_key):
                if datum_id in self._datum_cache.keys():
                    # Convert the Datum document to the StreamDatum format
                    datum_doc = self._datum_cache.pop(datum_id)
                    uid = datum_doc["datum_id"]
                    stream_resource = datum_doc["resource"]
                    descriptor = doc["descriptor"]  # From Event document
                    indices = StreamRange(start=doc["seq_num"] - 1, stop=doc["seq_num"])
                    seq_nums = StreamRange(start=doc["seq_num"], stop=doc["seq_num"] + 1)
                    stream_datum_doc = StreamDatum(
                        uid=uid,
                        stream_resource=stream_resource,
                        descriptor=descriptor,
                        indices=indices,
                        seq_nums=seq_nums,
                    )
                    # Update the Resource document (add data_key as in StreamResource)
                    if stream_datum_doc["stream_resource"] in self._stream_resource_cache.keys():
                        self._stream_resource_cache[stream_datum_doc["stream_resource"]]["data_key"] = data_key

                    self.stream_datum(stream_datum_doc)
                else:
                    raise RuntimeError(f"Datum {datum_id} is referenced before being declared.")

    def event_page(self, doc: EventPage):
        for _doc in unpack_event_page(doc):
            self.event(_doc)

    def datum(self, doc: Datum):
        self._datum_cache[doc["datum_id"]] = copy.copy(doc)

    def datum_page(self, doc: DatumPage):
        for _doc in unpack_datum_page(doc):
            self.datum(_doc)

    def resource(self, doc: Resource):
        self._stream_resource_cache[doc["uid"]] = self._convert_resource_to_stream_resource(doc)

    def stream_resource(self, doc: StreamResource):
        # Backwards compatibility: old StreamResource schema is converted to the new one (event-model<1.20.0)
        self._stream_resource_cache[doc["uid"]] = self._convert_resource_to_stream_resource(doc)

    def get_sres_node(self, sres_uid: str, desc_uid: Optional[str] = None) -> tuple[BaseClient, ConsolidatorBase]:
        """Get Stream Resource node from Tiled, if it already exists, or register it from a cached SR document"""

        if sres_uid in self._sres_nodes.keys():
            sres_node = self._sres_nodes[sres_uid]
            handler = self._handlers[sres_uid]

        elif sres_uid in self._stream_resource_cache.keys():
            if not desc_uid:
                raise RuntimeError("Descriptor uid must be specified to initialise a Stream Resource node")

            sres_doc = self._stream_resource_cache.pop(sres_uid)
            desc_node = self._desc_nodes[desc_uid]

            # Initialise a bluesky handler (consolidator) for the StreamResource
            handler = consolidator_factory(sres_doc, dict(desc_node.metadata))

            sres_node = desc_node["external"].new(
                key=handler.data_key,
                structure_family=StructureFamily.array,
                data_sources=[handler.get_data_source()],
                metadata=sres_doc,
                specs=[],
            )

            self._handlers[sres_uid] = handler
            self._sres_nodes[sres_uid] = sres_node
        else:
            raise RuntimeError(f"Stream Resource {sres_uid} is referenced before being declared.")

        return sres_node, handler

    def stream_datum(self, doc: StreamDatum):
        # Get the Stream Resource node and the associtaed handler (consolidator)
        sres_node, handler = self.get_sres_node(doc["stream_resource"], desc_uid=doc["descriptor"])
        handler.consume_stream_datum(doc)

        # Update StreamResource node in Tiled
        # NOTE: Assigning data_source.id in the object and passing it in http
        # params is superfluous, but it is currently required by Tiled.
        sres_node.refresh()
        data_source = handler.get_data_source()
        data_source.id = sres_node.data_sources()[0].id  # ID of the existing DataSource record
        endpoint = sres_node.uri.replace("/metadata/", "/data_source/", 1)
        handle_error(
            sres_node.context.http_client.put(
                endpoint,
                content=safe_json_dump({"data_source": data_source}),
                params={"data_source": data_source.id},
            )
        ).json()<|MERGE_RESOLUTION|>--- conflicted
+++ resolved
@@ -1,10 +1,6 @@
 import copy
-<<<<<<< HEAD
 from datetime import datetime
-from typing import Any, Optional, Union
-=======
 from typing import Any, Optional, Union, cast
->>>>>>> 88c403ff
 
 import pandas as pd
 from event_model import RunRouter, unpack_datum_page, unpack_event_page
@@ -93,18 +89,12 @@
         self.data_keys_ext: dict[str, dict[str, Any]] = {}
 
     def _convert_resource_to_stream_resource(self, doc: Union[Resource, StreamResource]) -> StreamResource:
-<<<<<<< HEAD
         """Make changes to and return a shallow copy of StreamRsource dictionary adhering to the new structure.
-=======
-        """Kept for back-compatibility with old StreamResource schema from event_model<1.20.0
-        or Resource documents that are converted to StreamResources.
->>>>>>> 88c403ff
 
         Kept for back-compatibility with old StreamResource schema from event_model<1.20.0
         or Resource documents that are converted to StreamResources.
         """
-        doc = copy.copy(doc)
-<<<<<<< HEAD
+        stream_resource_doc = cast(StreamResource, doc)
 
         if "mimetype" not in doc:
             # The document is a `Resource` or a < v1.20 `StreamResource`.
@@ -116,37 +106,19 @@
                     )
 
             # Convert the Resource (or old StreamResource) document to a StreamResource document
-            doc["mimetype"] = MIMETYPE_LOOKUP[doc.pop("spec")]
-            doc["parameters"] = doc.pop("resource_kwargs", {})
-            file_path = doc.pop("root").strip("/") + "/" + doc.pop("resource_path").strip("/")
-            doc["uri"] = "file://localhost/" + file_path
+            resource_dict = cast(dict, doc)
+            stream_resource_doc["mimetype"] = MIMETYPE_LOOKUP[resource_dict.pop("spec")]
+            stream_resource_doc["parameters"] = resource_dict.pop("resource_kwargs", {})
+            file_path = resource_dict.pop("root").strip("/") + "/" + resource_dict.pop("resource_path").strip("/")
+            stream_resource_doc["uri"] = "file://localhost/" + file_path
 
         # Ensure that the internal path within HDF5 files is referenced with "dataset" parameter
-        if doc["mimetype"] == "application/x-hdf5":
-            doc["parameters"]["dataset"] = doc["parameters"].pop("path", doc["parameters"].pop("dataset", ""))
+        if stream_resource_doc["mimetype"] == "application/x-hdf5":
+            stream_resource_doc["parameters"]["dataset"] = stream_resource_doc["parameters"].pop(
+                "path", stream_resource_doc["parameters"].pop("dataset", "")
+            )
 
         return doc
-=======
-        stream_resource_doc = cast(StreamResource, doc)
-        # If the document already adheres to StreamResource schema, return it
-        if "mimetype" in doc:
-            return stream_resource_doc
-
-        # The document is a `Resource` or a < v1.20 `StreamResource`.
-        # Both are converted to latest version `StreamResource`.
-        for expected_key in ("spec", "root", "resource_path", "resource_kwargs"):
-            if expected_key not in doc:
-                raise RuntimeError(f"`Resource` or `StreamResource` legacy document is missing a '{expected_key}'")
-
-        # Convert the Resource (or old StreamResource) document to a StreamResource document
-        resource_dict = cast(dict, doc)
-        stream_resource_doc["mimetype"] = MIMETYPE_LOOKUP[resource_dict.pop("spec")]
-        stream_resource_doc["parameters"] = resource_dict.pop("resource_kwargs", {})
-        file_path = resource_dict.pop("root").strip("/") + "/" + resource_dict.pop("resource_path").strip("/")
-        stream_resource_doc["uri"] = "file://localhost/" + file_path
-
-        return stream_resource_doc
->>>>>>> 88c403ff
 
     def start(self, doc: RunStart):
         self.root_node = self.client.create_container(
@@ -159,13 +131,9 @@
         if self.root_node is None:
             raise RuntimeError("RunWriter is properly initialized: no Start document has been recorded.")
 
-<<<<<<< HEAD
         stream_names = list(self.root_node.keys())
         summary = build_summary(self.root_node.metadata["start"], dict(doc), stream_names)
-        metadata = {"stop": dict(doc), "summary": summary, **dict(self.root_node.metadata)}
-=======
-        metadata = {"stop": doc, **dict(self.root_node.metadata)}
->>>>>>> 88c403ff
+        metadata = {"stop": doc, "summary": summary, **dict(self.root_node.metadata)}
         self.root_node.update_metadata(metadata=metadata)
 
     def descriptor(self, doc: EventDescriptor):
